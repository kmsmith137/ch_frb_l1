# Note: you probably want to run the webapp through the wrapper 
# script 'run-webapp.sh' in the toplevel ch_frb_l1 directory.

from __future__ import print_function

try:
    basestring
except:
    # py3
    basestring = str

from flask import Flask, render_template, jsonify, request, redirect

import os
import sys
from datetime import datetime, timedelta
import json
import yaml
import msgpack
import numpy as np
import sqlalchemy
from sqlalchemy.orm import sessionmaker, scoped_session
from chlog_database import LogMessage

#print('Python version:', sys.version)
# 2.7 on cf0g9

app = Flask(__name__)

_rpc_client = None
def get_rpc_client():
    global _rpc_client
    if _rpc_client is None:
        from rpc_client import RpcClient
        from collections import OrderedDict
        servers = OrderedDict([(''+str(i), k) for i,k in enumerate(app.nodes)])
        _rpc_client = RpcClient(servers)
    return _rpc_client

def get_cnc_client():
    # SSH
    if False:
        #from webapp.cnc_client import CncClient
        from cnc_client import CncClient
        client = CncClient(ctx=app.zmq)
        return client
    from cnc_ssh import CncSsh
<<<<<<< HEAD
    client = CncSsh(ssh_options='-o "User=l1operator" -i ~/.ssh/id_rsa')
=======
    client = CncSsh(ssh_options='-o "User=l1operator" -o StrictHostKeyChecking=no -i ~/.ssh/id_rsa')
>>>>>>> 6937a0f3
    return client

def get_db_session():
    return app.make_db_session()

def parse_config(app):
    """
    The webapp assumes that the WEBAPP_CONFIG environment variables
    are set to the names of a yaml config file.

    Currently, the config file only needs to contain the key
    'rpc_address', which should be a list of RPC server locations in
    the format 'tcp://10.0.0.101:5555'.  Note that an l1_config file
    will probably work, since it contains the 'rpc_address' key among
    others.

    This function parses the yaml file and returns the list of nodes, after some
    sanity checks.
    """

    if 'WEBAPP_CONFIG' not in os.environ:
        print("webapp: WEBAPP_CONFIG environment variable not set")
        print("  Maybe you want to run the webapp through the wrapper script")
        print("  'run-webapp.sh' in the toplevel ch_frb_l1 directory, which")
        print("  automatically sets this variable?")
        sys.exit(1)
    config_filename = os.environ['WEBAPP_CONFIG']
    if not os.path.exists(config_filename):
        print("webapp: config file '%s' not found" % config_filename)
        sys.exit(1)

    try:
        y = yaml.load(open(config_filename))
    except:
        print("webapp: couldn't parse yaml config file '%s'" % config_filename)
        sys.exit(1)

    if not isinstance(y,dict) or not 'rpc_address' in y:
        print("webapp: no 'rpc_address' field found in yaml file '%s'" % config_filename)
        sys.exit(1)

    nodes = y['rpc_address']
    # allow a single string (not a list)
    if isinstance(nodes, basestring):
        nodes = [nodes]
    if not isinstance(nodes,list) or not all(isinstance(x, basestring) for x in nodes):
        print("%s: expected 'rpc_address' field to be a list of strings" % config_filename)
        sys.exit(1)
    app.nodes = nodes
        
    if not 'cnc_address' in y:
        print('No cnc_address item in YAML file; not sending command-n-control')
        cnc_nodes = []
    else:
        cnc_nodes = y['cnc_address']
        # allow a single string (not a list)
        if isinstance(cnc_nodes, basestring):
            cnc_nodes = [cnc_nodes]
        if not isinstance(cnc_nodes,list) or not all(isinstance(x, basestring) for x in cnc_nodes):
            print("%s: expected 'cnc_address' field to be a list of strings" % config_filename)
            sys.exit(1)
    app.cnc_nodes = cnc_nodes

    # SSH
    app.cnc_nodes = [n.replace('tcp://', '').replace(':9999','') for n in cnc_nodes]


    # FIXME(?): check the format of the node strings here?
    # (Should be something like 'tcp://10.0.0.101:5555')

    database = y.get('log_database', 'sqlite:///log.sqlite3')
    engine = sqlalchemy.create_engine(database)
    app.make_db_session = scoped_session(sessionmaker(bind=engine))

parse_config(app)

import zmq
app.zmq = zmq.Context()

@app.route('/')
def index():
    nodes = [n.replace('tcp://','') for n in app.nodes]
    nicenodes = [(n.replace('tcp://','').replace(':5555',''), n.replace('tcp://',''))
                 for n in app.nodes]
    return render_template('index-newer.html',
                           nodes = nodes,
                           nicenodes = nicenodes,
                           ecnodes = list(enumerate(app.cnc_nodes)),
                           node_status_url='/node-status',
                           packet_matrix_url='/packet-matrix',
                           packet_matrix_image_url='/packet-matrix.png',
                           packet_matrix_d3_url='/packet-matrix-d3',
                           l0_node_map_url='/l0-node-map',
                           cnc_run_url='/cnc-run',
                           cnc_follow_url='/cnc-poll',
                           cnc_kill_url='/cnc-kill',
        )

@app.route('/acq')
def acq_page():
    nodes = [n.replace('tcp://','') for n in app.nodes]
    return render_template('acq.html',
                           enodes = list(enumerate(nodes)))

@app.route('/acq-status-json')
def acq_status_json():
    client = get_rpc_client()
    # Make RPC requests for list_chunks and get_statistics asynchronously
    timeout = 5000.
    stat = client.stream_status(timeout=timeout)
    print('Got stream status:', stat)
    return jsonify(stat)

@app.route('/acq-start', methods=['POST'])
def acq_start():
    client = get_rpc_client()
    # Make RPC requests for list_chunks and get_statistics asynchronously
    timeout = 5000.
    args = request.get_json()
    acqname = args['acqname']
    acqdev = args['acqdev']
    acqmeta = args['acqmeta']
    acqnew = args.get('acqnew', True);
    acqbeams = args.get('acqbeams', '')
    # print('Beams:', acqbeams)
    if len(acqbeams):
        acqbeams = [int(b) for b in acqbeams.split(',')]
    else:
        acqbeams = []
    print('Sending request to start streaming: name', acqname, 'dev', acqdev,
          'metadata:', acqmeta)
    print('Beams:', acqbeams)
    stat = client.stream(acqname, acq_dev=acqdev, acq_meta=acqmeta,
                         acq_beams=acqbeams, new_stream=acqnew,
                         timeout=timeout)
    print('Start stream status:', stat)
    return jsonify(stat)

@app.route('/l1-service')
def l1_service():
    # Retrieve systemd/journalctl logs for ch-frb-l1 systemd processes.
    client = get_cnc_client()
    results = client.run('sudo -n /bin/systemctl status ch-frb-l1', app.cnc_nodes,
                         timeout=3000)
    rr = []
    rack = []
    previous_rack = "1"
    for node,r in zip(app.cnc_nodes, results):
        current_rack = str(int(node.split('.')[2])-200)
        current_rack = { '10': 'A', '11': 'B', '12': 'C', '13': 'D' }.get(current_rack, current_rack)
        if not (current_rack == previous_rack):
            rr.append({previous_rack: rack})
            rack = []
            previous_rack = current_rack
        if r is None:
            err = '(failed to retrieve status)'
            rack.append((node, err, err))
        else:
            (rtn, out, err) = r
            print(rtn, out, err)
            out = out.decode('utf-8')
            err = err.decode('utf-8')

            lines = (out + err).split('\n')
            # Look for "Active:" line.
            summary = '(status not found)'
            for l in lines:
                if 'Active:' in l:
                    summary = l
                    break
            rack.append((node, summary, out + err))
    rr.append({previous_rack: rack})
    results = rr
    return render_template('l1-service.html',
                           status=results,
                           service_url='/l1-service-action')

@app.route('/l1-service-action/<action>/<node>')
def l1_service_action(action=None, node=None):
    if node == 'all':
        nodes = app.cnc_nodes
    elif 'rack' in node:
        nodes = get_rack_of_nodes(node)
    else:
        nodes = [node]

    assert(action in ['start','stop'])

    client = get_cnc_client()
    cmd = 'sudo -n /bin/systemctl %s ch-frb-l1' % action
    rtn = client.run(cmd, nodes)
    print('Return value:', rtn)
    return redirect('/l1-service')

def get_rack_of_nodes(rack):
    rack = rack[4:]
    rack = { 'A': '10', 'B': '11', 'C': '12', 'D': '13' }.get(rack, rack)
    rack = int(rack)+200
    return [node for node in app.cnc_nodes if "."+str(rack)+"." in node]

@app.route('/l1-logs-stdout')
def l1_logs_stdout():
    # Retrieve systemd/journalctl logs for ch-frb-l1 systemd processes.
    client = get_cnc_client()
    results = client.run('/bin/journalctl -u ch-frb-l1 -n 20', app.cnc_nodes,
                         timeout=3000)
    rr = []
    for r in results:
        print('  ', r)
        if r is None:
            rr.append(None)
        else:
            (rtn, out, err) = r
            out = out.decode()
            err = err.decode()
            rr.append((rtn, out, err))
    results = rr
    #print('Results:', results)
    #print('CNC nodes:', app.cnc_nodes)

    logmsgs = []
    for node,rr in zip(app.cnc_nodes, results):
        if rr is None:
            logmsgs.append((node, ['Failed to retrieve logs']))
        else:
            rtn,out,err = rr
            lines = out.split('\n') + err.split('\n')
            lines = [x.strip() for x in lines]
            lines = [x for x in lines if len(x)]
            logmsgs.append((node, lines))
    #print('msgs:', logmsgs)
    return render_template('l1-logs-stdout.html',
                           logmsgs=logmsgs)

@app.route('/l1-logs-recent')
def l1_logs_recent():
    session = get_db_session()
    datecut = datetime.now() - timedelta(0, 60)
    logs = session.query(LogMessage).filter(LogMessage.date >= datecut)
    filters = [('date after ' + str(datecut), 'date_gt_%s' % str(datecut).replace(' ','_'))]
    return render_template('l1-logs-recent.html',
                           logs=logs,
                           logfilters=filters)

@app.route('/l0-node-map')
def l0_node_map():
    return render_template('l0-node-map.html',
                           packet_matrix_json_url='/packet-matrix.json',
                           racks=list(enumerate(['%x' % x for x in range(15)])),
                           nodesperrack=[0,1,2,3,4,5,6,7,8,9])

@app.route('/cnc-kill', methods=['POST'])
def cnc_kill():
    #if request.method != 'POST':
    #    return 'POST only'
    pids = request.get_json()
    print('CNC_kill:', pids)
    pids = dict(pids)
    client = get_cnc_client()
    results = client.kill(pids, timeout=3000)
    return jsonify(results)

@app.route('/cnc-run', methods=['POST',
                                # debug
                                'GET'])
def cnc_run():
    if request.method == 'POST':
        cmd = request.form['cmd']
        launch = request.form.get('launch', False)
        captive = request.form.get('captive', False)
    else:
        cmd = request.args.get('cmd')
        launch = request.args.get('launch', False)
        captive = request.args.get('captive', False)
    print('Launch', launch, 'Captive', captive, 'Command:', cmd)
    client = get_cnc_client()
    results = client.run(cmd, app.cnc_nodes, timeout=5000, launch=launch,
                         captive=captive)
    #print('Got results:')
    rr = []
    for node,r in zip(app.cnc_nodes, results):
        #print('  ', r)
        if r is None:
            rr.append((node, None))
        else:
            (rtn, out, err) = r
            out = out.decode()
            err = err.decode()
            rr.append((node, (rtn, out, err)))
    results = rr
    #print('Results:', results)
    return jsonify(results)

@app.route('/cnc-poll/<name>/<pid>')
def cnc_poll(name=None, pid=None):
    client = get_cnc_client()
    res = client.poll(int(pid), 'tcp://' + name)
    return jsonify(res)

def sort_l0_nodes(senders):
    # Assume that senders are IP:port addresses; drop port
    sender_ips = [s.split(':')[0] for s in senders]
    sender_ports = [s.split(':')[1] for s in senders]
    
    # Sort numerically
    numip = [sum([int(n) * 1<<(i*8) for i,n in enumerate(reversed(s.split('.')))])
             for s in sender_ips]

    dnsnames = []
    for s in sender_ips:
        # nums = [10,1,7,18]
        nums = [int(ss) for ss in s.split('.')]
        if not(nums[0] == 10 and nums[1] == 1):
            dnsnames.append(s)
            continue
        digit = nums[2]
        north = (digit >= 0 and digit <= 14)
        south = (digit >= 100 and digit <= 114)
        if not(north or south):
            dnsnames.append(s)
            continue
        if north:
            rack = digit
            ns = 'n'
        else:
            ns = 's'
            rack = digit - 100
        pos = nums[3]
        if not(pos >= 10 and pos <= 19):
            dnsnames.append(s)
            continue
        name = 'c%s%xg%i' % (ns, rack, pos)
        dnsnames.append(name)

    numip = [sum([int(n) * 1<<(i*8) for i,n in enumerate(reversed(s.split('.')))])
             for s in sender_ips]

    I = np.argsort(numip)
    senders = [senders[i] for i in I]
    sender_names = [dnsnames[i] for i in I]
    # If the sender names (just hostnames) are not unique, add the
    # port numbers back in.
    if len(set(sender_names)) != len(I):
        sender_names = [dnsnames[i]+':'+sender_ports[i] for i in I]

    return senders,sender_names

def get_packet_matrix(group_l0=None):
    # Send RPC requests to all nodes, gather results into an HTML table
    client = get_rpc_client()
    # Make RPC requests async.  Timeouts are in *milliseconds*.
    timeout = 5000.

    rates = client.get_packet_rate(timeout=timeout)
    # 'rates' is a list with rpc_client.PacketRate object per L1 node (or None);
    # PacketRate has attributes .start, .period, and .packets;
    # .packets is a sender->npackets mapping.

    if group_l0 == 'node':
        sender_map = {}
        for p in rates:
            if p is None:
                continue
            senders = p.packets.keys()
            for s in senders:
                # ip:port
                ip,port = s.split(':')
                # a.b.c.d
                abcd = [int(x) for x in ip.split('.')]
                # L0 nodes have aliases 10.[6789].x.y == 10.1.x.y
                if abcd[1] in [6,7,8,9]:
                    abcd[1] = 1
                ip = '.'.join(str(x) for x in abcd)
                sender_map[s] = ip + ':' + port
        #print('Applying sender map:', sender_map)
        for i,p in enumerate(rates):
            if p is None:
                continue
            mapped = dict()
            for k,v in p.packets.items():
                k = sender_map[k]
                if not k in mapped:
                    mapped[k] = v
                else:
                    mapped[k] += v
            p.packets = mapped

    senders = set()
    packetrates = []
    for p in rates:
        if p is None:
            packetrates.append({})
            continue
        senders.update(p.packets.keys())
        # Packet counts -> rates
        packetrates.append(dict([(k, v/p.period if p.period > 0 else 0)
                                 for k,v in p.packets.items()]))
        
    senders = list(senders)

    # Parse and sort
    senders,sender_names = sort_l0_nodes(senders)
    return senders, sender_names, packetrates
    
@app.route('/packet-matrix-d3')
def packet_matrix_d3():
    nl0 = request.args.get('nl0', 256)
    return render_template('packets-d3.html',
                           nodes = app.nodes,
                           enodes = enumerate(app.nodes),
                           nl1 = len(app.nodes),
                           nl0 = nl0,
                           packet_matrix_json_url='/packet-matrix.json',)

@app.route('/packets-l0/<name>/<ip>')
def packets_l0(name=None, ip=None):
    return render_template('packets-l0-d3.html',
                           node0name=name,
                           node0ip=ip,
                           nodes1=app.nodes)

@app.route('/packets-l1/<name>')
def packets_l1(name=None):
    return render_template('packets-l1-d3.html',
                           node=name)

def _get_rpc_servers(client, names):
    rservers = dict([(v,k) for k,v in client.servers.items()])
    return [rservers['tcp://' + str(name)] for name in names]

@app.route('/packet-rate-l1-json/<name>')
def packet_rate_l1_json(name=None):
    assert(name is not None)
    client = get_rpc_client()
    timeout = 5000.

    history = int(request.args.get('history', 60))

    servers = _get_rpc_servers(client, [name])
    graph = client.get_packet_rate_history(start=-history,
                                           servers=servers,
                                           timeout=timeout)
    #print('Got graph:', graph)
    graph = graph[0]

    if graph is None:
        return jsonify({})

    times,rates = graph
    # 'rates' is an array of vectors; we take the first one (the sum)
    rate = rates[0]
    return jsonify(dict(times=times, rates=rate))

def mymin(scalar, arr):
    if len(arr) == 0:
        return scalar
    am = min(arr)
    if scalar is None:
        return am
    return min(scalar, am)
def mymax(scalar, arr):
    if len(arr) == 0:
        return scalar
    am = max(arr)
    if scalar is None:
        return am
    return max(scalar, am)

@app.route('/packet-rate-l0-json/<ip>')
def packet_rate_l0_json(ip=None):
    from scipy.interpolate import interp1d
    
    assert(ip is not None)
    client = get_rpc_client()
    timeout = 5000.

    history = int(request.args.get('history', 20))

    #print('RPC request for rates of L0 node', ip)
    graphs = client.get_packet_rate_history(start=-history,
                                            l0nodes=[ip],
                                            timeout=timeout)

    # The rate samples we get from the L1 nodes have different sample times;
    # we interpolate them.
    ntotal = len(graphs)
    graphs = [g for g in graphs if g is not None]
    nreplies = len(graphs)

    if len(graphs):
        tmin = None
        tmax = None
        for t,r in graphs:
            tmin = mymin(tmin, t)
            tmax = mymax(tmax, t)

        #times,rates = graphs[0]
        #rate = rates[0]
        # The times where we want to evaluate the rates
        #tgrid = np.array(times)
        #rate = np.array(rate)

        times = np.arange(np.floor(tmin), np.ceil(tmax)+1)
        rate = np.zeros(len(times))

        for t,r in graphs:
            r = r[0]
            if len(t) == 0:
                continue
            # t,r are vectors
            func = interp1d(t, r, kind='linear',
                            bounds_error=False, fill_value=(r[0], r[-1]),
                            assume_sorted=True)
            rate += func(times)
        rate = list(rate)
        times = list(times)
    else:
        times = []
        rate = []

    return jsonify(dict(times=times, rates=rate,
            #alltimes=[t for t,r in graphs],
            #allrates=[r[0] for t,r in graphs],
            nreplies=nreplies, ntotal=ntotal))

@app.route('/packet-matrix.json')
def packet_matrix_json():
    group_l0 = request.args.get('group_l0', None)

    senders, sender_names, packets = get_packet_matrix(group_l0=group_l0)

    # 'packets' is a list with one element per L1 node; each list
    # contains a dict from L0 name (in "senders") to the packet count.

    #print('Packet matrix:', packets)
    
    # Form into a matrix
    npackets = []
    for p in packets:
        row = []
        for s in senders:
            row.append(p.get(s, 0))
        npackets.append(row)

    rtn = dict(l0=sender_names, l0_ip=senders,
               l1=[n.replace('tcp://','') for n in app.nodes],
               packets=npackets)
    return jsonify(rtn)
    
@app.route('/packet-matrix')
def packet_matrix():
    senders, sender_names, packets = get_packet_matrix()
    
    html = '<html><body>'
    html += '<table><tr><td></td>'
    for i,l0 in enumerate(sender_names):
        html += '<td><a href="l0/%s">%s</a></td>' % (l0,l0)
    html += '</tr>\n'
    for i,p in enumerate(packets):
        html += '<tr><td><a href="host/%s">%i</a></td>' % (app.nodes[i].replace('tcp://',''), i+1)
        for l0 in senders:
            n = p.get(l0, 0)
            html += '<td>%i</td>' % n
        html += '</tr>\n'
    html += '</table>'
    html += '</body></html>'
    return html



@app.route('/xxx')
def index_xxx():

    import requests

    url = 'http://localhost:9090/api/v1/query?query=up{job="chime_frb_l1"}'
    r = requests.get(url)
    assert(r.status_code == 200)
    json = r.json()
    print('UP json:', json)
    assert(json['status'] == 'success')
    data = json['data']
    print('Data:', data)
    assert(data['resultType'] == 'vector')
    data = data['result']
    print('Data:', data)
    up = {}
    for item in data:
        print('  item', item)
        timestamp,val = item['value']
        up[item['metric']['instance']] = val

    print('Up:', up)

    hosts = up.keys()
    hosts.sort()


    url = 'http://localhost:9090/api/v1/query?query=up{job="chime_frb_datacenter"}'
    r = requests.get(url)
    assert(r.status_code == 200)
    json = r.json()
    print('UP json:', json)
    assert(json['status'] == 'success')
    data = json['data']
    print('Data:', data)
    assert(data['resultType'] == 'vector')
    data = data['result']
    print('Data:', data)
    nodeup = {}
    for item in data:
        print('  item', item)
        timestamp,val = item['value']
        nodeup[item['metric']['instance']] = val
    print('Up:', nodeup)
    nodes = nodeup.keys()
    nodes.sort()


    #nodes=list(enumerate(app.nodes)),
    return render_template('index-new.html',
                           nnodes = len(app.nodes),
                           hosts = hosts,
                           ehosts = list(enumerate(hosts)),
                           up = up,

                           nodes = nodes,
                           enodes = list(enumerate(nodes)),
                           nodeup = nodeup,

                           node_status_url='/node-status')


@app.route('/node/<name>')
def node(name=None):
    return render_template('node-status.html',
                           node=name,
                           node_status_json_url='/node-status-json/' + name)
    #return redirect('http://localhost:3000/dashboard/db/node-exporter-single-server?orgId=2&from=now-1h&to=now&var-server=%s' % name)

@app.route('/node-status-json/<name>')
def node_status_json(name=None):
    client = get_rpc_client()
    timeout = 5000.
    servers = _get_rpc_servers(client, [name])
    stats = client.get_statistics(servers=servers, timeout=timeout)
    # [0]: first node; [0][0]: just the whole-node stats
    stats = stats[0][0]
    ss = ''
    for k,v in stats.items():
        ss += '  %s = %s\n' % (k, v)
    print('Got stats:', ss)
    return jsonify(stats)



@app.route('/packet-matrix.png')
def packet_matrix_png():
    import pylab as plt
    import numpy as np

    senders, sender_names, packets = get_packet_matrix()
    
    if len(senders) == 0:
        senders = ['null']

    nrecv = len(app.nodes)
    nsend = len(senders)
        
    npackets = np.zeros((nrecv, nsend), int)
    for irecv,p in enumerate(packets):
        for isend,l0 in enumerate(senders):
            npackets[irecv,isend] = p.get(l0, 0)

    from io import BytesIO
    out = BytesIO()
    # plt.clf()
    # plt.imshow(npackets, interpolation='nearest', origin='lower', vmin=0)
    # plt.colorbar()
    # plt.xticks(np.arange(nsend))
    # plt.xlabel('L0 senders')
    # plt.yticks(np.arange(nrecv))
    # plt.ylabel('L1 receivers')
    # plt.savefig(out, format='png')
    # plt.title('Packets received matrix')

    plt.imsave(out, npackets, format='png')

    bb = out.getvalue()

    return (bb, {'Content-type': 'image/png'})

@app.route('/2')
def index2():
    return render_template('index2.html', nodes=list(enumerate(app.nodes)),
                           node_status_url='/node-status')

@app.route('/node-status')
def node_status():
    #    a = request.args.get('a', 0, type=int)
    #j = jsonify([ dict(addr=k) for k in app.nodes ])

    client = get_rpc_client()
    # Make RPC requests for list_chunks and get_statistics asynchronously
    timeout = 5000.

    ltokens = client.list_chunks(wait=False)
    stats = client.get_statistics(timeout=timeout)
    ch = client.wait_for_tokens(ltokens, timeout=timeout)
    ch = [msgpack.unpackb(p[0]) if p is not None else None
          for p in ch]
    
    # print('Chunks:')
    # for bch in ch:
    #     if bch is None:
    #         continue
    #     for b,f0,f1,w in bch:
    #         Nchunk = 1024 * 400
    #         print('  beam', b, 'chunk', f0/Nchunk, '+', (f1-f0)/Nchunk, 'from', w)

    #print('Stats[0]:', stats[0])

    stat = [ dict(addr=k, status='ok', chunks=chi, stats=st) for k,chi,st in zip(app.nodes, ch, stats) ]
    j = json.dumps(stat)
    # print('JSON:', j)
    return j

if __name__ == '__main__':
    app.run()<|MERGE_RESOLUTION|>--- conflicted
+++ resolved
@@ -45,11 +45,7 @@
         client = CncClient(ctx=app.zmq)
         return client
     from cnc_ssh import CncSsh
-<<<<<<< HEAD
-    client = CncSsh(ssh_options='-o "User=l1operator" -i ~/.ssh/id_rsa')
-=======
     client = CncSsh(ssh_options='-o "User=l1operator" -o StrictHostKeyChecking=no -i ~/.ssh/id_rsa')
->>>>>>> 6937a0f3
     return client
 
 def get_db_session():
