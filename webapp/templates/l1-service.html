<!doctype html>
<html>
<head>
<title>CHIME FRB L1 service</title>
<script type="text/javascript" src="{{ url_for('static', filename='jquery.js') }}"></script>
<script type="text/javascript" src="{{ url_for('static', filename='d3.min.js') }}"></script>

<style>
table {
    border-collapse: collapse;
}
td {
    padding: 5px;
    text-align: left;
}
th {
    padding: 5px;
    text-align: center;
}

{#
.bigbutton { font-size:125%; padding:2px; padding-left:10px; padding-right:10px; font-weight: bold}
#}
.bigbutton { font-size:110%; padding:2px; padding-left:10px; padding-right:10px;}
</style>

</head>

<body>

  <h2>CHIME/FRB L1 Service</h2>

	<form action="{{ service_url }}/start/all" style="display: inline;">
	<input type="submit" value="Start ch-frb-l1 service on all nodes" class="bigbutton">
	</form>

	<form action="{{ service_url }}/stop/all" style="display: inline;">
	<input type="submit" value="Stop ch-frb-l1 service on all nodes" class="bigbutton">
	</form>

	<form class="chfrb-show-summary" style="display: inline;">
	<input type="submit" value="Show Summary" class="bigbutton">
	</form>

	<form class="chfrb-hide-summary" style="display: inline;">
	<input type="submit" value="Hide Summary" class="bigbutton">
	</form>

	<form class="chfrb-show-stats" style="display: inline;">
<<<<<<< HEAD
	<input type="submit" value="Show Stats" class="bigbutton">
	</form>

	<form class="chfrb-hide-stats" style="display: inline;">
	<input type="submit" value="Hide Stats" class="bigbutton">
=======
	<input type="submit" value="Show Status" class="bigbutton">
	</form>

	<form class="chfrb-hide-stats" style="display: inline;">
	<input type="submit" value="Hide Status" class="bigbutton">
>>>>>>> 6937a0f3
	</form>

	<hr>

  <table border="1" align="center">
    {% for rack in status %}
      <tr>
	{% for key,value in rack.items() %}
          <td valign="middle" bgcolor="#35e0dd">
          <h3>
          rack {{key}} <br>
            <form action="{{ service_url }}/start/rack{{key}}" style="display: inline;">
            <input type="submit" value="Start L1 on rack {{key}}" class="bigbutton">
            </form>
            <br>
            <form action="{{ service_url }}/stop/rack{{key}}" style="display: inline;">
            <input type="submit" value="Stop L1 on rack {{key}}" class="bigbutton">
            </form>
          </h3>
          <br>
          </td>
        {% for node,summary,stat in value %}
          {% if "running" in summary %}
              <td class="on chfrb-status" valign="middle" bgcolor="#90c417">
          {% elif "inactive" in summary %}
              <td class="idle chfrb-status" valign="middle" bgcolor="#dde238">
          {% elif "Active" in summary %}
              <td class="idle chfrb-status" valign="middle" bgcolor="#b74242">
          {% else %}
              <td class="off chfrb-status" valign="middle" bgcolor="lightgray">
          {% endif %}
            <a name="node{{loop.index}}"></a>
              <h3>
                {{ node }}<br>
                <form action="{{ service_url }}/start/{{node}}" style="display: inline;">
                <input type="submit" value="Start L1" class="bigbutton">
                </form>
                <br>
                <form action="{{ service_url }}/stop/{{node}}" style="display: inline;">
                <input type="submit" value="Stop L1" class="bigbutton">
                </form>
                <br>
              </h3>
                <div class="chfrb-summary" style="display:none; z-level:1">
                  {{summary}}
                </div>
                <br>
                <div class="chfrb-stats" style="display:none; z-level:1">
                  {{stat}}
                </div>
              <!--<pre>{{stat}}</pre>-->
          </td>
        {% endfor %}
        {% endfor %}
      </tr>
    {% endfor %}
<!--  </table>
	<h3>Status summary</h3>
	<table border="1">-->
	  <!--<tr><th>Node</th><th>Status</th></tr>-->
<!--	  {% for rack in status %}
	    <tr>
	      {% for key,value in rack.items() %}
                <td valign="middle" bgcolor="#17c484">rack {{key}}</td>
                {% for node,summary,stat in value %}
	          <td valign="middle" bgcolor="#90c417"><a href="#node{{loop.index}}">{{node}}</a><br>{{summary}}</td>-->
	          <!--<td>{{summary}}</t>-->
<!--	        {% endfor %}
	      {% endfor %}
	    </tr>
	  {% endfor %}
	  </table>-->
	<hr>

<script>
$( ".chfrb-show-summary" ).submit(function( event ) {
  $(".chfrb-summary").css('display', 'block');
  event.preventDefault();
});
$( ".chfrb-hide-summary" ).submit(function( event ) {
  $(".chfrb-summary").css('display', 'none');
  event.preventDefault();
})
$( ".chfrb-show-stats" ).submit(function( event ) {
  $(".chfrb-stats").css('display', 'block');
  event.preventDefault();
});
$( ".chfrb-hide-stats" ).submit(function( event ) {
  $(".chfrb-stats").css('display', 'none');
  event.preventDefault();
})
</script>
</body>

</html><|MERGE_RESOLUTION|>--- conflicted
+++ resolved
@@ -47,19 +47,11 @@
 	</form>
 
 	<form class="chfrb-show-stats" style="display: inline;">
-<<<<<<< HEAD
-	<input type="submit" value="Show Stats" class="bigbutton">
-	</form>
-
-	<form class="chfrb-hide-stats" style="display: inline;">
-	<input type="submit" value="Hide Stats" class="bigbutton">
-=======
 	<input type="submit" value="Show Status" class="bigbutton">
 	</form>
 
 	<form class="chfrb-hide-stats" style="display: inline;">
 	<input type="submit" value="Hide Status" class="bigbutton">
->>>>>>> 6937a0f3
 	</form>
 
 	<hr>
