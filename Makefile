include Makefile.local

ifndef BINDIR
$(error Fatal: Makefile.local must define BINDIR variable)
endif

ifndef CPP
$(error Fatal: Makefile.local must define CPP variable)
endif

# CC is used to compile the only non-C++ source file, civetweb/civetweb.c
ifndef CC
$(error Fatal: Makefile.local must define CC variable)
endif

#
# About the RPC subsystem: we're using ZeroMQ for the messaging
# (sockets) and msgpack for the message encoding (wire format).  This
# allows clients to be written in Python and other languages as well
# as C++.
#
# ZeroMQ is available in homebrew;
#
#    brew install zeromq
#
# We use C++ bindings for zeromq, available in the separate project cppzqm:
#
#    git clone https://github.com/zeromq/cppzmq.git
#
# (it is a header-only library)
#
# For msgpack,
#
#    brew install msgpack
#
#

SCRIPTS := ch-frb-make-acq-inventory

# Is this the correct split into installed/non-installed?
INSTALLED_BINARIES := ch-frb-l1 ch-frb-simulate-l0
NON_INSTALLED_BINARIES := rpc-client test-l1-rpc test-packet-rates

all: $(INSTALLED_BINARIES) $(NON_INSTALLED_BINARIES) simulate_l0.so

.PHONY: all install uninstall

<<<<<<< HEAD
INCFILES := ch_frb_l1.hpp l0-sim.hpp l1-rpc.hpp rpc.hpp mask_stats.hpp slow_pulsar_writer_hash.hpp
=======
INCFILES := ch_frb_l1.hpp l1-rpc.hpp rpc.hpp
>>>>>>> d95c5713

L1_OBJS := l1-rpc.o mask_stats.o

# Append compile flags
CPP_CFLAGS ?=
CPP_CFLAGS += -I$(CPPZMQ_INC_DIR) -I$(MSGPACK_INC_DIR)

CIVET_OBJS := l1-prometheus.o civetweb/CivetServer.o civetweb/civetweb.o
CPP_CFLAGS += -Icivetweb

doc/dependencies.png: doc/dependencies.dot
	dot -Tpng $< -o $@

civetweb/civetweb.o: civetweb/civetweb.c
	$(CC) -Icivetweb -c -o $@ $<

%.o: %.cpp $(INCFILES)
	$(CPP) -c -o $@ $< $(CPP_CFLAGS)

rpc-client: rpc_client.o
	$(CPP) -o $@ $^ $(CPP_LFLAGS) -lch_frb_io -lzmq

ch-frb-l1: ch-frb-l1.o file_utils.o yaml_paramfile.o $(L1_OBJS) $(CIVET_OBJS)
	$(CPP) -o $@ $^ $(CPP_LFLAGS) -lrf_pipelines -lbonsai -lch_frb_io -lrf_kernels -lzmq -lyaml-cpp -ljsoncpp -ldl -lcurl

ch-frb-simulate-l0: ch-frb-simulate-l0.o simulate-l0.o file_utils.o yaml_paramfile.o
	$(CPP) -o $@ $^ $(CPP_CFLAGS) $(CPP_LFLAGS) -lch_frb_io -lyaml-cpp

PYTHON ?= python

simulate_l0.so: simulate_l0_py.o simulate-l0.o file_utils.o yaml_paramfile.o
	$(CPP) $(CPP_LFLAGS) -shared -o $@ $^ -lch_frb_io -lyaml-cpp $(LIBS_PYMODULE)

ch-frb-test: ch-frb-test.cpp $(L1_OBJS)
	$(CPP) -o $@ $^ $(CPP_CFLAGS) $(CPP_LFLAGS) -lch_frb_io -lzmq -lhdf5

ch-frb-test-debug: ch-frb-test.cpp $(L1_OBJS) $(IO_OBJS)
	$(CPP) -o $@ $^ $(CPP_CFLAGS) $(CPP_LFLAGS) -lzmq -lhdf5 -llz4

test-l1-rpc: test-l1-rpc.cpp $(L1_OBJS) file_utils.o $(CIVET_OBJS)
	$(CPP) $(CPP_CFLAGS) $(CPP_LFLAGS) -o $@ $^ -lzmq -lhdf5 -llz4 -lrf_pipelines -lch_frb_io -ldl

test-packet-rates: test-packet-rates.cpp $(L1_OBJS) file_utils.o $(CIVET_OBJS)
	$(CPP) $(CPP_CFLAGS) $(CPP_LFLAGS) -o $@ $^ -lzmq -lhdf5 -llz4 -lrf_pipelines -lch_frb_io -ldl

clean:
	rm -f *.o *~ civetweb/*.o civetweb/*~ $(INSTALLED_BINARIES) $(NON_INSTALLED_BINARIES) simulate_l0.so terminus-l1 hdf5-stream

# Note that we clean up 'terminus-l1' (which has been phased out) in the targets below.

install: $(INSTALLED_BINARIES)
	mkdir -p $(BINDIR)
	rm -f $(BINDIR)/terminus-l1
	for f in $(SCRIPTS); do cp $$f $(BINDIR)/; done
	for f in $(INSTALLED_BINARIES); do cp $$f $(BINDIR)/; done

uninstall:
	for f in $(INSTALLED_BINARIES) $(SCRIPTS) terminus-l1; do rm -f $(BINDIR)/$$f; done


# These are files; don't apply implicit make rules
Makefile.local: ;
Makefile: ;
%.cpp: ;
%.hpp: ;
%.py: ;

# Cancel stupid implicit rules.
%: %,v
%: RCS/%,v
%: RCS/%
%: s.%
%: SCCS/s.%<|MERGE_RESOLUTION|>--- conflicted
+++ resolved
@@ -45,11 +45,7 @@
 
 .PHONY: all install uninstall
 
-<<<<<<< HEAD
 INCFILES := ch_frb_l1.hpp l0-sim.hpp l1-rpc.hpp rpc.hpp mask_stats.hpp slow_pulsar_writer_hash.hpp
-=======
-INCFILES := ch_frb_l1.hpp l1-rpc.hpp rpc.hpp
->>>>>>> d95c5713
 
 L1_OBJS := l1-rpc.o mask_stats.o
 
