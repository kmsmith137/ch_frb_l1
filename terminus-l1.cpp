--- conflicted
+++ resolved
@@ -58,25 +58,13 @@
 
  */
 
-<<<<<<< HEAD
-// this function is required to pull assembled_chunks from the end of
-// the L1 pipeline.  These would go on to RFI removal and Bonsai
-// dedispersion in real life L1...
-static void processing_thread_main(shared_ptr<ch_frb_io::intensity_network_stream> stream, int ithread,
-=======
 // this pulls assembled_chunks from the L1 network receiver and
 // performs RFI removal and Bonsai dedispersion on them.
 static void processing_thread_main(shared_ptr<ch_frb_io::intensity_network_stream> stream,
                                    int ithread,
->>>>>>> 699dedf1
                                    const bonsai::config_params &cp,
                                    const shared_ptr<bonsai::trigger_output_stream> &tp);
 
-
-<<<<<<< HEAD
-
-=======
->>>>>>> 699dedf1
 int main(int argc, char **argv) {
 
     string dest = "127.0.0.1:10252";
