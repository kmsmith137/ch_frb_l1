--- conflicted
+++ resolved
@@ -1,23 +1,9 @@
 #! /bin/bash
 
-<<<<<<< HEAD
-# conda environment
-source activate chime-frb-L1b
-
-# Temporary hack -- find my node number 0-7 from hostname cf0g0-7.
-# Will not be required once we can use a single l1 yaml file for all nodes
-node=$(hostname | cut -c 5)
-
-#./ch-frb-l1 -tv l1_configs/l1_production_8beam_${node}.yaml
-
-./ch-frb-l1 l1_configs/l1_production_8beam_${node}.yaml \
-    ../ch_frb_rfi/json_files/rfi_16k/17-12-02-two-pass-yzoom-v3-noplot.json \
-    bonsai_configs/bonsai_production_noups_nbeta1_v2.hdf5 \
-    L1b_config_site.yaml
-
-=======
 # Assume LD_LIBRARY_PATH is set up in ~/.bashrc
 #export LD_LIBRARY_PATH=/home/l1operator/lib:${LD_LIBRARY_PATH}
+
+source activate chime-frb-L1b
 
 # Temporary hack -- find my node number 0-7 from hostname cf0g0-7.
 node=$(hostname | cut -c 5)
@@ -25,4 +11,3 @@
 #./ch-frb-l1 -tv l1_configs/l1_production_8beam_${node}.yaml
 
 ./ch-frb-l1 l1_configs/l1_production_8beam_${node}.yaml ../ch_frb_rfi/json_files/rfi_16k/17-12-02-two-pass-yzoom-v3.json bonsai_configs/bonsai_production_noups_nbeta1_v2.hdf5 L1b_config_site.yaml
->>>>>>> d3aee7a1
