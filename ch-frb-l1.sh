--- conflicted
+++ resolved
@@ -1,16 +1,11 @@
 #! /bin/bash
 
 # Assume LD_LIBRARY_PATH is set up in ~/.bashrc
+source activate chime-frb-L1b
 #export LD_LIBRARY_PATH=/home/l1operator/lib:${LD_LIBRARY_PATH}
 
-<<<<<<< HEAD
-source activate chime-frb-L1b
-
-# Temporary hack -- find my node number 0-7 from hostname cf0g0-7.
-=======
 # Temporary hack -- find my node number 0-7 from hostname cf0-Dg0-7.
 # Temporary hack -- find my rack number 0-d from hostname cf0-dg0-7.
->>>>>>> fa86fc94
 node=$(hostname | cut -c 5)
 rack=$(hostname | cut -c 3)
 ./ch-frb-l1 l1_configs/l1_production_8beam_rack${rack}_node${node}.yaml ../ch_frb_rfi/json_files/rfi_16k/17-12-02-two-pass-yzoom-v3.json bonsai_configs/bonsai_production_noups_nbeta1_v2.hdf5 L1b_config_site.yaml
