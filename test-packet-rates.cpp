#include <sys/time.h>
#include <arpa/inet.h>
#include <unistd.h>
#include <iostream>
#include <sstream>
#include <ch_frb_io.hpp>
#include <chlog.hpp>
#include <l1-rpc.hpp>
#include <l1-prometheus.hpp>

using namespace std;
using namespace ch_frb_io;

int main(int argc, char** argv) {
    int nstreams = 32;
    int nbeams = 1;
    int nsenders = 256;
    
    int rpc_port = 5555;
    int udp_port = 6677;
    int prometheus_port = 8888;
    
    float drop_rate = 0.01;
    
    int c;
    while ((c = getopt(argc, argv, "a:p:P:b:u:ws:n:h")) != -1) {
        switch (c) {
        case 'n':
            nstreams = atoi(optarg);
            break;
        case 's':
            nsenders = atoi(optarg);
            break;
        case 'p':
            rpc_port = atoi(optarg);
            break;
        case 'P':
            prometheus_port = atoi(optarg);
            break;
        case 'u':
            udp_port = atoi(optarg);
            break;
        case 'd':
            drop_rate = atof(optarg);
            break;
        case 'h':
        case '?':
        default:
            cout << string(argv[0]) << ": [-n <N streams/NICs/RPC endpoints, default 32>] [-p <RPC port number start>] [-P <prometheus port number start] [-u <L1 udp-port start>] [-s <N> to fake receiving packets from N senders (default 256)] [-h for help]" << endl;
            cout << "eg,  -a tcp://127.0.0.1:5555" << endl;
            cout << "     -p 5555" << endl;
            cout << "     -b 78" << endl;
            return 0;
        }
    }
    argc -= optind;
    argv += optind;

    chime_log_open_socket();
    chime_log_set_thread_name("main");

    int nupfreq = 4;
    int nt_per = 16;
    int fpga_per = 400;

    output_device::initializer out_params;
    out_params.device_name = "";
    // debug
    out_params.verbosity = 3;
    std::shared_ptr<output_device> outdev = output_device::make(out_params);

    std::vector<std::shared_ptr<intensity_network_stream> > streams;
    std::vector<std::shared_ptr<L1RpcServer> > rpcs;
    std::vector<std::shared_ptr<L1PrometheusServer> > promethei;
    std::vector<std::thread> rpc_threads(nstreams);

    FILE* fout = fopen("test-packet-rates.yaml", "w");
    fprintf(fout, "rpc_address: [ ");

    for (int i=0; i<nstreams; i++) {
        intensity_network_stream::initializer ini;
        for (int b=0; b<nbeams; b++)
            ini.beam_ids.push_back(1 + (i*nbeams) + b);
        ini.nupfreq = nupfreq;
        ini.nt_per_packet = nt_per;
        ini.fpga_counts_per_sample = fpga_per;
        //ini.force_fast_kernels = HAVE_AVX2;

        ini.telescoping_ringbuf_capacity.push_back(4);
        ini.telescoping_ringbuf_capacity.push_back(4);
        ini.telescoping_ringbuf_capacity.push_back(4);
        ini.telescoping_ringbuf_capacity.push_back(4);
    
        ini.udp_port = udp_port + i;
        ini.output_devices.push_back(outdev);

        shared_ptr<intensity_network_stream> stream = intensity_network_stream::make(ini);
        stream->start_stream();

        streams.push_back(stream);
        
        string rpc_addr = "tcp://127.0.0.1:" + to_string(rpc_port + i);
<<<<<<< HEAD
        std::vector<std::shared_ptr<rf_pipelines::injector> > inj;
        shared_ptr<L1RpcServer> rpc = make_shared<L1RpcServer>(stream, inj, rpc_addr);
=======
        shared_ptr<ch_frb_l1::mask_stats_map> ms = make_shared<ch_frb_l1::mask_stats_map>();
        shared_ptr<L1RpcServer> rpc = make_shared<L1RpcServer>(stream, ms, rpc_addr);
>>>>>>> 71578451
        rpcs.push_back(rpc);
        rpc_threads[i] = rpc->start();
        
        fprintf(fout, "%s\"%s\"", (i>0 ? ", " : ""), rpc_addr.c_str());
        
        chlog("Starting RPC server on port " << rpc_addr);

        string pro_addr = to_string(prometheus_port + i);
        shared_ptr<L1PrometheusServer> pro = start_prometheus_server(pro_addr, stream, ms);
        if (!pro) {
            return -1;
        }
        cout << "Started prometheus server on " << pro_addr << endl;
        promethei.push_back(pro);
    }

    fprintf(fout, " ]\n");
    fclose(fout);
    
    std::random_device rd;
    std::mt19937 rng(rd());
    rng.seed(42);
    std::uniform_real_distribution<> rando(0.0, 1.0);

    std::vector<struct sockaddr_in> senders(nsenders);
    for (int i=0; i<nsenders; i++) {
        int pos = (i % 10);
        int val = i / 10;
        int rack = val % 14;
        val = val / 14;
        int ns = val;

        string sender = "10.1." + to_string(ns * 100 + rack) + "." +
            to_string(pos + 10);
        //+ to_string(i / 16) + "." + to_string(i % 16);
        cout << "IP: " << sender << endl;
        if (!inet_aton(sender.c_str(), &(senders[i].sin_addr))) {
            cout << "Failed to parse sender address: " << sender << endl;
            exit(-1);
        }
        senders[i].sin_port = htons(8888);
    }

    // If a NIC receives 4 beams x 16k frequencies x 1k samples/sec * 8 bit = 512 Gbitps
    // With 256 L0 nodes, each is doing 16k/256 = 64 frequencies
    // Each L0 node processes all 1024 beams for its set of frequencies
    // Each packet has 4 beams x 64 frequencies x 16 samples = 4kbytes
    // Each L0 node has to send 64 packets / second to each L1 node (1k samples/sec / 16 samples/packet)

    int packet_nbytes = 4096;
    float sleep_usec = 1e6 / float(64 * 256 * nstreams); // = 61 microseconds / nstreams

    // how much of the time do we spend computing?
    sleep_usec *= 0.4;

    float tosleep = 0.0;

    int ndropped = 0;
    int nsent = 0;

    struct timeval tv0, tv1;
    gettimeofday(&tv0, NULL);

    for (int k=0;; k++) {

        for (int i=0; i<nstreams; i++) {
            for (int s=0; s<nsenders; s++) {
                // Drop this packet?
                if (rando(rng) <= drop_rate) {
                    ndropped++;
                } else {
                    streams[i]->fake_packet_from(senders[s], packet_nbytes);
                    nsent++;
                }
                tosleep += sleep_usec * 2.0 * rando(rng);
                if (tosleep > 1.) {
                    int isleep = (int)tosleep;
                    tosleep -= isleep;
                    usleep(isleep);
                }
            }
        }
        if (k && (k % 64 == 0)) {
            cout << "Sent " << nsent << ", dropped " << ndropped << endl;
            gettimeofday(&tv1, NULL);
            double dt = (tv1.tv_sec - tv0.tv_sec + 1e-6*(tv1.tv_usec - tv0.tv_usec));
            cout << "Average packet rate from one L0 to one L1 port: " << (double(nsent) / (dt * nstreams * nsenders))
                 << " out of target " << ((double)(nsent + ndropped) / (dt * nstreams * nsenders)) << endl;
            tv0 = tv1;
            nsent = ndropped = 0;
        }
    }
    chlog("Exiting");

    //rpc.do_shutdown();
    //rpc_thread.join();
}<|MERGE_RESOLUTION|>--- conflicted
+++ resolved
@@ -100,13 +100,9 @@
         streams.push_back(stream);
         
         string rpc_addr = "tcp://127.0.0.1:" + to_string(rpc_port + i);
-<<<<<<< HEAD
         std::vector<std::shared_ptr<rf_pipelines::injector> > inj;
-        shared_ptr<L1RpcServer> rpc = make_shared<L1RpcServer>(stream, inj, rpc_addr);
-=======
         shared_ptr<ch_frb_l1::mask_stats_map> ms = make_shared<ch_frb_l1::mask_stats_map>();
-        shared_ptr<L1RpcServer> rpc = make_shared<L1RpcServer>(stream, ms, rpc_addr);
->>>>>>> 71578451
+        shared_ptr<L1RpcServer> rpc = make_shared<L1RpcServer>(stream, inj, ms, rpc_addr);
         rpcs.push_back(rpc);
         rpc_threads[i] = rpc->start();
         
