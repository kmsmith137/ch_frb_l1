#include <sys/time.h>
#include <arpa/inet.h>
#include <unistd.h>
#include <iostream>
#include <sstream>
#include <ch_frb_io.hpp>
#include <chlog.hpp>
#include <l1-rpc.hpp>
#include <l1-prometheus.hpp>

using namespace std;
using namespace ch_frb_io;

int main(int argc, char** argv) {
    int nstreams = 32;
    int nbeams = 1;
    int nsenders = 256;
    
    int rpc_port = 5555;
    int udp_port = 6677;
    int prometheus_port = 8888;
    
    float drop_rate = 0.01;
    
    int c;
    while ((c = getopt(argc, argv, "a:p:P:b:u:ws:n:h")) != -1) {
        switch (c) {
        case 'n':
            nstreams = atoi(optarg);
            break;
        case 's':
            nsenders = atoi(optarg);
            break;
        case 'p':
            rpc_port = atoi(optarg);
            break;
        case 'P':
            prometheus_port = atoi(optarg);
            break;
        case 'u':
            udp_port = atoi(optarg);
            break;
        case 'd':
            drop_rate = atof(optarg);
            break;
        case 'h':
        case '?':
        default:
            cout << string(argv[0]) << ": [-n <N streams/NICs/RPC endpoints, default 32>] [-p <RPC port number start>] [-P <prometheus port number start] [-u <L1 udp-port start>] [-s <N> to fake receiving packets from N senders (default 256)] [-h for help]" << endl;
            cout << "eg,  -a tcp://127.0.0.1:5555" << endl;
            cout << "     -p 5555" << endl;
            cout << "     -b 78" << endl;
            return 0;
        }
    }
    argc -= optind;
    argv += optind;

    chime_log_open_socket();
    chime_log_set_thread_name("main");

    int nupfreq = 4;
    int nt_per = 16;
    int fpga_per = 400;

    output_device::initializer out_params;
    out_params.device_name = "";
    // debug
    out_params.verbosity = 3;
    std::shared_ptr<output_device> outdev = output_device::make(out_params);

    std::vector<std::shared_ptr<intensity_network_stream> > streams;
    std::vector<std::shared_ptr<L1RpcServer> > rpcs;
    std::vector<std::shared_ptr<L1PrometheusServer> > promethei;
    std::vector<std::thread> rpc_threads(nstreams);

    FILE* fout = fopen("test-packet-rates.yaml", "w");
    fprintf(fout, "rpc_address: [ ");

    for (int i=0; i<nstreams; i++) {
        intensity_network_stream::initializer ini;
        ini.nbeams = nbeams;
        ini.nupfreq = nupfreq;
        ini.nt_per_packet = nt_per;
        ini.fpga_counts_per_sample = fpga_per;
        //ini.force_fast_kernels = HAVE_AVX2;

        ini.telescoping_ringbuf_capacity.push_back(4);
        ini.telescoping_ringbuf_capacity.push_back(4);
        ini.telescoping_ringbuf_capacity.push_back(4);
        ini.telescoping_ringbuf_capacity.push_back(4);
    
        ini.udp_port = udp_port + i;
        ini.output_devices.push_back(outdev);

        shared_ptr<intensity_network_stream> stream = intensity_network_stream::make(ini);
        stream->start_stream();

        streams.push_back(stream);
        
        string rpc_addr = "tcp://127.0.0.1:" + to_string(rpc_port + i);
        std::vector<std::shared_ptr<rf_pipelines::intensity_injector> > inj;
        shared_ptr<ch_frb_l1::mask_stats_map> ms = make_shared<ch_frb_l1::mask_stats_map>();
        shared_ptr<ch_frb_l1::slow_pulsar_writer_hash> sp = make_shared<ch_frb_l1::slow_pulsar_writer_hash> ();
        vector<shared_ptr<const bonsai::dedisperser> > bonsais;
<<<<<<< HEAD
        shared_ptr<L1RpcServer> rpc = make_shared<L1RpcServer>(stream, inj, ms, sp, bonsais, true, rpc_addr);
=======
        std::shared_ptr<std::atomic<bool>> is_alive;
        shared_ptr<L1RpcServer> rpc = make_shared<L1RpcServer>(stream, inj, ms, is_alive, bonsais, true, rpc_addr);
>>>>>>> 8caea44b
        rpcs.push_back(rpc);
        rpc_threads[i] = rpc->start();
        
        fprintf(fout, "%s\"%s\"", (i>0 ? ", " : ""), rpc_addr.c_str());
        
        chlog("Starting RPC server on port " << rpc_addr);

        string pro_addr = to_string(prometheus_port + i);
        shared_ptr<L1PrometheusServer> pro = start_prometheus_server(pro_addr, stream, ms);
        if (!pro) {
            return -1;
        }
        cout << "Started prometheus server on " << pro_addr << endl;
        promethei.push_back(pro);
    }

    fprintf(fout, " ]\n");
    fclose(fout);
    
    std::random_device rd;
    std::mt19937 rng(rd());
    rng.seed(42);
    std::uniform_real_distribution<> rando(0.0, 1.0);

    std::vector<struct sockaddr_in> senders(nsenders);
    for (int i=0; i<nsenders; i++) {
        int pos = (i % 10);
        int val = i / 10;
        int rack = val % 14;
        val = val / 14;
        int ns = val;

        string sender = "10.1." + to_string(ns * 100 + rack) + "." +
            to_string(pos + 10);
        //+ to_string(i / 16) + "." + to_string(i % 16);
        cout << "IP: " << sender << endl;
        if (!inet_aton(sender.c_str(), &(senders[i].sin_addr))) {
            cout << "Failed to parse sender address: " << sender << endl;
            exit(-1);
        }
        senders[i].sin_port = htons(8888);
    }

    // If a NIC receives 4 beams x 16k frequencies x 1k samples/sec * 8 bit = 512 Gbitps
    // With 256 L0 nodes, each is doing 16k/256 = 64 frequencies
    // Each L0 node processes all 1024 beams for its set of frequencies
    // Each packet has 4 beams x 64 frequencies x 16 samples = 4kbytes
    // Each L0 node has to send 64 packets / second to each L1 node (1k samples/sec / 16 samples/packet)

    int packet_nbytes = 4096;
    float sleep_usec = 1e6 / float(64 * 256 * nstreams); // = 61 microseconds / nstreams

    // how much of the time do we spend computing?
    sleep_usec *= 0.4;

    float tosleep = 0.0;

    int ndropped = 0;
    int nsent = 0;

    struct timeval tv0, tv1;
    gettimeofday(&tv0, NULL);

    for (int k=0;; k++) {

        for (int i=0; i<nstreams; i++) {
            for (int s=0; s<nsenders; s++) {
                // Drop this packet?
                if (rando(rng) <= drop_rate) {
                    ndropped++;
                } else {
                    streams[i]->fake_packet_from(senders[s], packet_nbytes);
                    nsent++;
                }
                tosleep += sleep_usec * 2.0 * rando(rng);
                if (tosleep > 1.) {
                    int isleep = (int)tosleep;
                    tosleep -= isleep;
                    usleep(isleep);
                }
            }
        }
        if (k && (k % 64 == 0)) {
            cout << "Sent " << nsent << ", dropped " << ndropped << endl;
            gettimeofday(&tv1, NULL);
            double dt = (tv1.tv_sec - tv0.tv_sec + 1e-6*(tv1.tv_usec - tv0.tv_usec));
            cout << "Average packet rate from one L0 to one L1 port: " << (double(nsent) / (dt * nstreams * nsenders))
                 << " out of target " << ((double)(nsent + ndropped) / (dt * nstreams * nsenders)) << endl;
            tv0 = tv1;
            nsent = ndropped = 0;
        }
    }
    chlog("Exiting");

    //rpc.do_shutdown();
    //rpc_thread.join();
}<|MERGE_RESOLUTION|>--- conflicted
+++ resolved
@@ -103,12 +103,8 @@
         shared_ptr<ch_frb_l1::mask_stats_map> ms = make_shared<ch_frb_l1::mask_stats_map>();
         shared_ptr<ch_frb_l1::slow_pulsar_writer_hash> sp = make_shared<ch_frb_l1::slow_pulsar_writer_hash> ();
         vector<shared_ptr<const bonsai::dedisperser> > bonsais;
-<<<<<<< HEAD
-        shared_ptr<L1RpcServer> rpc = make_shared<L1RpcServer>(stream, inj, ms, sp, bonsais, true, rpc_addr);
-=======
         std::shared_ptr<std::atomic<bool>> is_alive;
-        shared_ptr<L1RpcServer> rpc = make_shared<L1RpcServer>(stream, inj, ms, is_alive, bonsais, true, rpc_addr);
->>>>>>> 8caea44b
+        shared_ptr<L1RpcServer> rpc = make_shared<L1RpcServer>(stream, inj, ms, sp, is_alive, bonsais, true, rpc_addr);
         rpcs.push_back(rpc);
         rpc_threads[i] = rpc->start();
         
