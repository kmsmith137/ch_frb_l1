--- conflicted
+++ resolved
@@ -192,16 +192,12 @@
     ch_frb_io::intensity_network_ostream::initializer ini_params;
     ini_params.dstname = ipaddr[istream] + ":" + to_string(port[istream]);
     //ini_params.beam_ids = vrange((istream * nbeams_per_stream)+start_beam_id, ((istream+1) * nbeams_per_stream)+start_beam_id);
-<<<<<<< HEAD
-    ini_params.beam_ids = input_beam_ids;
-=======
     vector<int> temp_beam_ids;
     for (int idx=istream*nbeams_per_stream; idx<(istream+1)*nbeams_per_stream; idx++){
         temp_beam_ids.push_back(input_beam_ids[idx]);
         cout << input_beam_ids[idx] << endl;
         }
     ini_params.beam_ids = temp_beam_ids;
->>>>>>> 867adc63
     ini_params.coarse_freq_ids = vrange(jthread * nfreq_coarse_per_thread, (jthread+1) * nfreq_coarse_per_thread);
     ini_params.nupfreq = nupfreq;
     ini_params.nt_per_chunk = nt_per_packet;   // best?
@@ -324,10 +320,6 @@
     assert(ostream->target_gbps > 0.0);
     long double target_nbytes = 1.25e8 * ostream->target_gbps * num_seconds;
     long nchunks = long(target_nbytes / ostream->nbytes_per_chunk) + 1;
-<<<<<<< HEAD
-    std::cout<<"nchunks = "<<nchunks<<" \n";
-=======
->>>>>>> 867adc63
     long double block_nbytes = 1.25e8 * ostream->target_gbps * 200;
     long block_nchunks = long(block_nbytes / ostream->nbytes_per_chunk) + 1;
     vector<float> intensity(ostream->elts_per_chunk, 0.0);
@@ -398,11 +390,7 @@
 
         
         int64_t fpga_count = int64_t(ichunk) * int64_t(ostream->fpga_counts_per_chunk);
-<<<<<<< HEAD
-        ostream->send_chunk(&intensity[0], &weights[0], stride, fpga_count);
-=======
         ostream->send_chunk(&intensity[0], stride, &weights[0], stride, fpga_count);
->>>>>>> 867adc63
     }
 
 }
@@ -412,19 +400,11 @@
 {
   ifstream fpin;
   fpin.open("simpulse.dat",ios_base::binary);
-<<<<<<< HEAD
-  
-=======
->>>>>>> 867adc63
   if(!fpin.is_open()) std::cout<<"Exit file is not open \n";
   	
     assert(ostream->target_gbps > 0.0);
     long double target_nbytes = 1.25e8 * ostream->target_gbps * num_seconds;
     long nchunks = long(target_nbytes / ostream->nbytes_per_chunk) + 1;
-<<<<<<< HEAD
-    std::cout<<"nchunks = "<<nchunks<<" \n";
-=======
->>>>>>> 867adc63
     int num_loops = num_beams_per_thread/4;
     long double block_nbytes = 1.25e8 * ostream->target_gbps * 200;
     //long block_nchunks = long(block_nbytes / ostream->nbytes_per_chunk) + 1;
@@ -450,10 +430,6 @@
     for (long ichunk = 0; ichunk < nchunks; ichunk++){
         if(ichunk%(nchunks/num_loops)==0){
             float location = ichunk*time_per_chunk+ 10;
-<<<<<<< HEAD
-            cout << ichunk << ", loop num:" << iteration << ", num loops: " << num_loops << endl;
-=======
->>>>>>> 867adc63
 	    for(int i=0;i<4;i++){
                 if (iteration >= num_loops) break;
                 int skip_to = iteration*numthreads*4;
@@ -477,11 +453,7 @@
     sim2.add_value(&intensity[2*intensity.size()/4],chunk_t0,chunk_nfreq);
     sim3.add_value(&intensity[3*intensity.size()/4],chunk_t0,chunk_nfreq);
     int64_t fpga_count = int64_t(ichunk) * int64_t(ostream->fpga_counts_per_chunk);
-<<<<<<< HEAD
-    ostream->send_chunk(&intensity[0], &weights[0], stride, fpga_count);
-=======
     ostream->send_chunk(&intensity[0], stride, &weights[0], stride, fpga_count);
->>>>>>> 867adc63
   }
 }
 
@@ -527,10 +499,6 @@
 	}
 	fpin.close();
     }		
-<<<<<<< HEAD
-    std::cout<<"Num beams: "<<num_beams<<"\n";
-=======
->>>>>>> 867adc63
     if (num_beams>0)
         num_beams = num_beams-1; 
     //num_beams = (num_beams%p.nbeams_tot)*p.nbeams_tot;
@@ -545,23 +513,12 @@
             beam[i].width = (int)(t/(0.98304*3));
             fpin>>beam[i].dm;
 	    fpin>>beam[i].snr;
-<<<<<<< HEAD
-	    std::cout<<3*beam[i].width<<" "<<beam[i].dm<<" "<<beam[i].snr<<" "<<" \n";
-=======
 	    //std::cout<<3*beam[i].width<<" "<<beam[i].dm<<" "<<beam[i].snr<<" "<<" \n";
->>>>>>> 867adc63
         }
 	num_seconds = (num_beams/p.nbeams_tot)*100+300; 
         cout << "num seconds : " << num_seconds << endl;
 	fpin.close();
     }
-<<<<<<< HEAD
-
-    int nthreads = p.nthreads_tot;
-    int num_beams_extra = num_beams-(nthreads*p.nbeams_tot);
-    int num_beams_per_thread = p.nbeams_tot + (num_beams_extra)/nthreads;
-=======
->>>>>>> 867adc63
 
     int nthreads = p.nthreads_tot;
     int num_beams_extra = num_beams-(nthreads*p.nbeams_tot);
