--- conflicted
+++ resolved
@@ -429,11 +429,7 @@
     float time_per_chunk = (float) num_seconds/nchunks;
     for (long ichunk = 0; ichunk < nchunks; ichunk++){
         if(ichunk%(nchunks/num_loops)==0){
-<<<<<<< HEAD
-            float location = ichunk*time_per_chunk+ 10;
-=======
             float location = ichunk*time_per_chunk+ 700;
->>>>>>> df084146
 	    for(int i=0;i<4;i++){
                 if (iteration >= num_loops) break;
                 int skip_to = iteration*numthreads*4;
@@ -519,11 +515,7 @@
 	    fpin>>beam[i].snr;
 	    //std::cout<<3*beam[i].width<<" "<<beam[i].dm<<" "<<beam[i].snr<<" "<<" \n";
         }
-<<<<<<< HEAD
-	num_seconds = (num_beams/p.nbeams_tot)*100+300; 
-=======
 	num_seconds = (num_beams/p.nbeams_tot)*100+900; 
->>>>>>> df084146
         cout << "num seconds : " << num_seconds << endl;
 	fpin.close();
     }
