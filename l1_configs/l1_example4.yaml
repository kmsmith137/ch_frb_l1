--- conflicted
+++ resolved
@@ -40,11 +40,7 @@
 # Each output device will get a separate file I/O thread.  This allows file
 # I/O on each device to proceed independently.
 
-<<<<<<< HEAD
-output_devices: [ "/local", "/ssd", "/frb-archiver-1", "/frb-archiver-2" ]
-=======
 output_devices: [ "/ssd", "/frb-archiver-1", "/frb-archiver-2", "/local" ]
->>>>>>> 17cfc396
 
 
 # Need to use fast kernels in this example (slow kernels are too slow.)
