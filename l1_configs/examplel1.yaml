--- conflicted
+++ resolved
@@ -19,11 +19,7 @@
 
 ipaddr: "10.2.1.101"
 port: 6677
-<<<<<<< HEAD
-rpc_address: "tcp://10.2.2.101:5555"
-=======
 rpc_address: "tcp://10.2.2.101:5556"
->>>>>>> ef563322
 beam_ids: [0, 1, 2, 3]
 # This configures the L1 server to use a single I/O thread for all writes.
 # See 'output_devices' in MANUAL.md for discussion!
