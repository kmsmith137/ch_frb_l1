--- conflicted
+++ resolved
@@ -57,11 +57,7 @@
 # ~231 GB memory (the L1 node has 256 GB available).
 
 assembled_ringbuf_nsamples: 10000
-<<<<<<< HEAD
 telescoping_ringbuf_nsamples: [ 60000, 120000, 240000 ]
-=======
-telescoping_ringbuf_nsamples: [ 600000, 120000, 240000 ]
->>>>>>> b242d8fd
 write_staging_area_gb: 64.0
 
 
@@ -76,13 +72,8 @@
 # L1a and L1b (in this case we use 4000, corresponding to 4 seconds).  See
 # MANUAL.md for discussion!
 
-<<<<<<< HEAD
-l1b_executable_filename: "./toy-l1b.py"
-# l1b_executable_filename: "../ch_frb_L1b/ch-frb-l1b.py"
-=======
 #l1b_executable_filename: "./toy-l1b.py"
 l1b_executable_filename: "../ch_frb_L1b/ch-frb-l1b.py"
->>>>>>> b242d8fd
 l1b_buffer_nsamples: 4000
 l1b_pipe_timeout: 0
 
@@ -114,11 +105,8 @@
 #   stream_bema_ids: [ 0 ] 
 
 
-<<<<<<< HEAD
 # stream_devname: "ssd"
 # stream_acqname: "test_acq"
 # stream_beam_ids: [ 0 ]
-=======
-# stream_acqname: "test_acq"
-stream_acqname: "Dec_01_19:30_ET_acq_chitrang"
->>>>>>> b242d8fd
+
+#stream_acqname: "Dec_01_19:30_ET_acq_chitrang"