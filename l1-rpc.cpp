#include <fstream>
#include <unistd.h>
#include <sys/time.h>
#include <sys/statvfs.h>
#include <sys/socket.h>
#include <netinet/in.h>
#include <arpa/inet.h>
#include <stdio.h>
#include <thread>
#include <queue>
#include <cstdio>

#include <zmq.hpp>
#include <msgpack.hpp>

#if ZMQ_VERSION < ZMQ_MAKE_VERSION(4, 3, 0)
#warning "A rare race condition exists in libzmq versions before 4.3.0.  Please upgrade libzmq!"
#endif


#include "ch_frb_io.hpp"
#include "ch_frb_l1.hpp"
#include "l1-rpc.hpp"
#include "zmq-monitor.hpp"
#include "rpc.hpp"
#include "chlog.hpp"
#include "bonsai.hpp"

using namespace std;
using namespace ch_frb_io;

/*
 The L1 RPC server is structured as a typical ZeroMQ multi-threaded
 server (eg, http://zguide.zeromq.org/cpp:asyncsrv), with some tweaks
 as described below.

 There is a client-facing ZeroMQ socket, _frontend, listening on a TCP
 port.  The main server thread (run()) pulls requests off this socket.
 It answers simple requests immediately, and queues long-running
 requests for worker thread(s) to process.

 Long-running requests include the "write_chunks" request, which
 writes assembled_chunks to disk.

 write_chunks requests are represented as write_chunk_request structs
 and placed in a priority queue.  (We manage the priority-queue aspect
 ourselves, because there are some complexities.)

 The main RPC server communicates with the RPC worker thread(s) using
 the in-memory _backend ZeroMQ socket.

 In the typical ZeroMQ multi-threaded server, the main server process
 communicates with the worker processes by sending messages on the
 _backend socket, but instead we use our work queue and a condition
 variable.  This provides for load-balancing the worker threads.

 The RPC calls are fully asynchronous; a single request may generate
 zero or more replies.  To keep things organized, each request has a
 header with the function name, and an integer "token".  Each reply to
 that request includes that token.


 Additional notes:
 
 - I originally wanted the client to use a single ROUTER socket to
 talk to multiple servers (each with ROUTER sockets), but it turns out
 that ROUTER-to-ROUTER is tricky to get working correctly... in fact,
 I got a python implementation working but never did get the C++
 server (which I thought was the same code) working; the issue is that
 ROUTER sockets don't want to send a message to a peer until they have
 exchanged a handshake with the peer; this happens *asynchronously*
 after a connect() call, and there does not appear to be a way to find
 out when that process is finished.  So instead the rpc_client.py uses
 one DEALER socket to talk to each server, and uses poll() to listen
 for messages from any of them.  This polling is not a busy-loop, and
 it uses only one or two ZeroMQ threads per context.

 */


// -------------------------------------------------------------------------------------------------
//
// Utils


typedef std::lock_guard<std::mutex> scoped_lock;
typedef std::unique_lock<std::mutex> ulock;


static string msg_string(zmq::message_t &msg) {
    return string(static_cast<const char*>(msg.data()), msg.size());
}

// helper for the next function
static void myfree(void* p, void*) {
    ::free(p);
}
// Convert a msgpack buffer to a ZeroMQ message; the buffer is released.
static zmq::message_t* sbuffer_to_message(msgpack::sbuffer &buffer) {
    zmq::message_t* msg = new zmq::message_t(buffer.data(), buffer.size(), myfree);
    buffer.release();
    return msg;
}

// Create a tiny ZeroMQ message containing the given integer, msgpacked.
static zmq::message_t* token_to_message(uint32_t token) {
    msgpack::sbuffer buffer;
    msgpack::pack(buffer, token);
    zmq::message_t* replymsg = sbuffer_to_message(buffer);
    return replymsg;
}

inline struct timeval get_time()
{
    struct timeval ret;
    if (gettimeofday(&ret, NULL) < 0)
	throw std::runtime_error("gettimeofday() failed");
    return ret;
}

inline double time_diff(const struct timeval &tv1, const struct timeval &tv2)
{
    return (tv2.tv_sec - tv1.tv_sec) + 1.0e-6 * (tv2.tv_usec - tv1.tv_usec);
}


// -------------------------------------------------------------------------------------------------
//
// l1_backend_queue
//
// This data structure is a just thread-safe queue of (WriteChunks_Reply, client, token) triples.
// It is used to send WriteChunks_Reply objects back to the RpcServer (from an I/O thread).
//
// The 'client' and 'token' are needed so that the RpcServer can send its asynchronous WriteChunks_Reply.
// If 'client' is a null pointer, this means that no asynchronous WriteChunks_Reply should be sent.


class l1_backend_queue {
public:
    struct entry {
	zmq::message_t *client = nullptr;
	uint32_t token = 0;
	WriteChunks_Reply reply;   // note: includes (filename, success, error_message)
    };

    void enqueue_write_reply(const shared_ptr<entry> &e);

    // Note: dequeue_write_reply() is nonblocking!  
    // If the queue is empty, it immediately returns an empty pointer.
    shared_ptr<entry> dequeue_write_reply();

protected:
    std::queue<shared_ptr<entry>> _entries;
    std::mutex _lock;
};


void l1_backend_queue::enqueue_write_reply(const shared_ptr<l1_backend_queue::entry> &e)
{
    if (!e)
	throw runtime_error("internal error: null pointer in l1_backend_queue::enqueue_write_reply()");

    lock_guard<mutex> lg(_lock);
    _entries.push(e);
}

shared_ptr<l1_backend_queue::entry> l1_backend_queue::dequeue_write_reply()
{
    shared_ptr<l1_backend_queue::entry> ret;
    lock_guard<mutex> lg(_lock);

    if (!_entries.empty()) {
	ret = _entries.front();
	_entries.pop();
    }

    return ret;
}


// -------------------------------------------------------------------------------------------------
//
// l1_write_request
//
// Reminder: the chunk-writing path now works as follows.  When we want to write a chunk, we
// send an object of type 'ch_frb_io::write_chunk_request' to the I/O thread pool in ch_frb_io.
// If the virtual write_chunk_request::status_changed() is defined, then the I/O thread
// will call this function when the write request status changes (eg, when it completes).
//
// The l1_write_request is a subclass of ch_frb_io::write_chunk_request, whose status_changed function
// constructs a WriteChunks_Reply object, and puts it in the RpcServer's backend_queue.
//
// The upshot is: if the RpcServer submits l1_write_requests to the output_device_pool, then a
// WriteChunks_Reply object will show up in RpcServer::_backend_queue when the write completes.


struct l1_write_request : public ch_frb_io::write_chunk_request {
    // Note: inherits the following members from write_chunk_request base class
    //    shared_ptr<ch_frb_io::assembled_chunk> chunk;
    //    string filename;
    //    int priority;

    shared_ptr<l1_backend_queue> backend_queue;
    shared_ptr<chunk_status_map> chunk_status;
    zmq::message_t *client = NULL;
    uint32_t token = 0;

    virtual void status_changed(bool finished, bool success,
                                const string &state,
                                const string &error_message) override;
};

void l1_write_request::status_changed(bool finished, bool success,
                                      const std::string &state,
                                      const string &error_message)
{
    // update status
    if (chunk_status)
        chunk_status->set(this->filename, state, error_message);
    if (!finished)
        return;

    shared_ptr<l1_backend_queue::entry> e = make_shared<l1_backend_queue::entry> (); 
    e->client = this->client;
    e->token = this->token;

    WriteChunks_Reply &rep = e->reply;
    rep.beam = chunk->beam_id;
    rep.fpga0 = chunk->fpga_begin;
    rep.fpgaN = chunk->fpga_end - chunk->fpga_begin;
    rep.success = success;
    rep.filename = this->filename;
    rep.error_message = error_message;

    //cout << "l1_write_request: write_callback for " << rep.filename << "success " << rep.success << ", errmsg " << rep.error_message << endl;
    
    backend_queue->enqueue_write_reply(e);
}


// -------------------------------------------------------------------------------------------------

void chunk_status_map::set(const string& filename,
                           const string& status,
                           const string& error_message) {
    ulock u(_status_mutex);
    _write_chunk_status[filename] = make_pair(status, error_message);
    u.unlock();

    string s = (error_message.size() > 0) ? (", error_message='" + error_message + "'") : "";
    chlog("Set writechunk status for " << filename << " to " << status << s);
}

bool chunk_status_map::get(const string& filename,
                           string& status, string& error_message) {
    ulock u(_status_mutex);
    // DEBUG
    chdebug("Request for status of " << filename);
    for (auto it=_write_chunk_status.begin(); it!=_write_chunk_status.end(); it++) {
        chdebug("status[" << it->first << "] = " << it->second.first << ((it->first == filename) ? " ***" : ""));
    }

    auto val = _write_chunk_status.find(filename);
    if (val == _write_chunk_status.end()) {
        status = "UNKNOWN";
        error_message = "";
        return false;
    } else {
        status        = val->second.first;
        error_message = val->second.second;
        return true;
    }
}

void inject_data_request::swap(rf_pipelines::intensity_injector::inject_args& dest) {
    std::swap(this->mode, dest.mode);
    std::swap(this->sample_offset, dest.sample_offset);
    std::swap(this->ndata, dest.ndata);
    std::swap(this->data, dest.data);
}

// -------------------------------------------------------------------------------------------------

L1RpcServer::L1RpcServer(shared_ptr<ch_frb_io::intensity_network_stream> stream,
                         vector<shared_ptr<rf_pipelines::intensity_injector> > injectors,
                         shared_ptr<const ch_frb_l1::mask_stats_map> ms,
                         shared_ptr<std::atomic<bool> > is_alive,
                         vector<shared_ptr<const bonsai::dedisperser> > bonsais,
                         bool heavy,
                         const string &port,
                         const string &cmdline,
                         std::vector<std::tuple<int, std::string, std::shared_ptr<const rf_pipelines::pipeline_object> > > monitors,
                         const string &name,
                         zmq::context_t *ctx
                         ) :
    _name(name),
    _command_line(cmdline),
    _heavy(heavy),
    _is_alive(is_alive),
    _ctx(ctx ? ctx : new zmq::context_t()),
    _created_ctx(ctx == NULL),
    _frontend(*_ctx, ZMQ_ROUTER),
    _backend_queue(make_shared<l1_backend_queue>()),
    _output_devices(stream->ini_params.output_devices),
    _chunk_status(make_shared<chunk_status_map>()),
    _n_chunks_writing(0),
    _shutdown(false),
    _stream(stream),
    _injectors(injectors),
    _mask_stats(ms),
    _bonsais(bonsais),
    _latencies(monitors)
{
    if ((_injectors.size() != 0) &&
        (int(_injectors.size()) != _stream->ini_params.nbeams))
        throw runtime_error("L1RpcServer: expected injectors array size to be zero or the same size as the beams array");

    if (port.length())
        _port = port;
    else
        _port = "tcp://*:" + std::to_string(default_port_l1_rpc);

    _time0 = get_time();

    // Require messages sent on the frontend socket to have valid addresses.
    _frontend.set(zmq::sockopt::router_mandatory, 1);

    // monitor zmq events on the frontend socket.
    //monitor_zmq_socket(_ctx, _frontend, _port);
}

L1RpcServer::~L1RpcServer() {
    _frontend.close();
    if (_created_ctx)
        delete _ctx;
}

void L1RpcServer::reset_beams() {
    // FIXME -- re-setup mappings _beam_to_bonsai and _beam_to_injector!!
    chlog("reset_beams()");
}

bool L1RpcServer::is_shutdown() {
    scoped_lock l(_q_mutex);
    return _shutdown;
}

// For testing purposes, enqueue a chunk for writing as though an RPC
// client requested it.
void L1RpcServer::enqueue_write_request(std::shared_ptr<ch_frb_io::assembled_chunk> chunk,
                                        std::string filename,
                                        int priority) {
    shared_ptr<l1_write_request> w = make_shared<l1_write_request> ();
    w->chunk = chunk;
    w->filename = filename;
    w->priority = priority;
    w->backend_queue = this->_backend_queue;
    w->chunk_status = this->_chunk_status;

    bool ret = _output_devices.enqueue_write_request(w);

    if (!ret) {
	// Request failed to queue.  In testing/debugging, it makes most sense to throw an exception.
	throw runtime_error("L1RpcServer::enqueue_write_request: filename '" + filename + "' failed to queue");
    }
    _update_n_chunks_waiting(true);
}

// Main thread for L1 RPC server.
void L1RpcServer::run() {
    chime_log_set_thread_name(_name.size() ? _name : "L1-RPC-server");
    chlog("bind(" << _port << ")");
    _frontend.bind(_port);

    // HACK!! cf4n2 stream request bug
    sleep(10);

    // Important: we set a timeout on the frontend socket, so that the RPC server
    // will check the backend_queue (and the shutdown flag) every 100 milliseconds.

    int timeout = 100;   // milliseconds
    _frontend.set(zmq::sockopt::rcvtimeo, timeout);

    // Main receive loop.
    // We check the shutdown flag and the backend_queue in every iteration.
    while (!is_shutdown()) {
	_check_backend_queue();

        // Set watchdog!
        _is_alive->store(true);
        
        zmq::message_t client;
        zmq::message_t msg;

        // New request.  Should be exactly two message parts.
	int more;
        zmq::recv_result_t res;

	res = _frontend.recv(client);
        if (!res.has_value())
	    // EAGAIN
            continue;   // Timed out, back to top of main receive loop...
        if (!res.value()) {
	    chlog("Failed to receive message on frontend socket!");
	    break;
	}
	//chlog("Received RPC request");
	more = _frontend.get(zmq::sockopt::rcvmore);
	if (!more) {
	    chlog("Expected two message parts on frontend socket!");
	    continue;
	}
	res = _frontend.recv(msg);
	if (!res.has_value() || !res.value()) {
	    chlog("Failed to receive second message on frontend socket!");
	    continue;
	}
	more = _frontend.get(zmq::sockopt::rcvmore);
	if (more) {
	    chlog("Expected only two message parts on frontend socket!");
	    // recv until !more?
	    while (more) {
		res = _frontend.recv(msg);
		if (!res.has_value() || !res.value()) {
		    chlog("Failed to recv() while dumping bad message on frontend socket!");
		    break;
		}
		more = _frontend.get(zmq::sockopt::rcvmore);
	    }
	    continue;
	}

	try {
	    _handle_request(client, msg);
            // (note, 'client' may be empty after this returns!)
        } catch (const std::exception& e) {
            chlog("Warning: Failed to handle RPC request... ignoring!  Error: " << e.what());
            try {
        	msgpack::object_handle oh = msgpack::unpack(reinterpret_cast<const char *>(msg.data()), msg.size());
        	msgpack::object obj = oh.get();
        	chlog("  message: " << obj);
            } catch (...) {
        	chlog("  failed to un-msgpack message");
            }
    	}
    }

    chlog("L1 RPC server: exiting.");
}

std::thread L1RpcServer::start() {
    thread t(std::bind(&L1RpcServer::run, this));
    // t.detach();  // commented out, since we now join the thread in ch-frb-l1.cpp
    return t;
}

void L1RpcServer::do_shutdown() {
    ulock u(_q_mutex);
    _stream->end_stream();
    _shutdown = true;
    u.unlock();
    _stream->join_threads();
}

// Replaces all instances of the string "from" to the string "to" in
// input string "input".
static string replaceAll(const string &input, const string &from, const string &to) {
    string s = input;
    size_t i;
    while ((i = s.find(from)) != std::string::npos)
        s.replace(i, from.length(), to);
    return s;
}

struct fpga_counts_seen {
    string where;
    int beam;
    uint64_t max_fpga_seen;
    MSGPACK_DEFINE(where, beam, max_fpga_seen);
};

static string get_message_sender(zmq::message_t* msg) {
    int srcfd = msg->get(ZMQ_SRCFD);
    if (srcfd == -1)
        return "[failed to retrieve ZMQ_SRCFD]";
    struct sockaddr saddr;
    socklen_t socklen;
    int rtn = getpeername(srcfd, &saddr, &socklen);
    if (rtn == -1)
        return "[getpeername failed: " + string(strerror(errno)) + "]";
    if (saddr.sa_family != AF_INET)
        return "[getpeername sa_family = " + std::to_string(saddr.sa_family) + " != AF_INET]";
    struct sockaddr_in* sin = reinterpret_cast<struct sockaddr_in*>(&saddr);
    return inet_ntoa(sin->sin_addr) + string(":") + std::to_string(htons(sin->sin_port));
}

int L1RpcServer::_handle_request(zmq::message_t& client, const zmq::message_t& request) {
    const char* req_data = reinterpret_cast<const char *>(request.data());
    size_t req_size = request.size();
    std::size_t offset = 0;

    // Unpack the function name (string)
    msgpack::object_handle oh = msgpack::unpack(req_data, req_size, offset);
    Rpc_Request rpcreq = oh.get().as<Rpc_Request>();
    string funcname = rpcreq.function;
    uint32_t token = rpcreq.token;

    string client_ip = get_message_sender(client);

    struct timeval tv1 = get_time();
    chlog("Received RPC request for function: '" << funcname << "', token " << token
          << " from client " << client_ip);

    int rtnval = -1;

    if (funcname == "shutdown") {
        chlog("Shutdown requested.");
        do_shutdown();
        rtnval = 0;

    } else if ((funcname == "start_logging") || (funcname == "stop_logging")) {
        // grab address argument
        msgpack::object_handle oh = msgpack::unpack(req_data, req_size, offset);
        string addr = oh.get().as<string>();
        chlog("Logging request: " << funcname << ", address " << addr);
        if (funcname == "start_logging")
            chime_log_add_server(addr);
        else
            chime_log_remove_server(addr);
        rtnval = 0;

    } else if (funcname == "stream") {

        rtnval = _handle_streaming_request(client, funcname, token, req_data, req_size, offset);

    } else if (funcname == "stream_status") {

        rtnval = _handle_stream_status(client, funcname, token, req_data, req_size, offset);

    } else if (funcname == "get_packet_rate") {

        rtnval = _handle_packet_rate(client, funcname, token, req_data, req_size, offset);

    } else if (funcname == "get_packet_rate_history") {

        rtnval = _handle_packet_rate_history(client, funcname, token, req_data, req_size, offset);

    } else if (funcname == "get_statistics") {

        rtnval = _handle_get_statistics(client, funcname, token, req_data, req_size, offset);

    } else if (funcname == "list_chunks") {

        rtnval = _handle_list_chunks(client, funcname, token, req_data, req_size, offset);

        /*
         The get_chunks() RPC is disabled for now.
    } else if (funcname == "get_chunks") {
    //cout << "RPC get_chunks() called" << endl;

        // grab GetChunks_Request argument
        msgpack::object_handle oh =
            msgpack::unpack(req_data, req_size, offset);
        GetChunks_Request req = oh.get().as<GetChunks_Request>();

        vector<shared_ptr<assembled_chunk> > chunks;
        _get_chunks(stream, req.beams, req.min_chunk, req.max_chunk, chunks);
        // set compression flag... save original values and revert?
        for (auto it = chunks.begin(); it != chunks.end(); it++)
            (*it)->msgpack_bitshuffle = req.compress;

        msgpack::pack(buffer, chunks);
         */

    } else if (funcname == "write_chunks") {

        rtnval = _handle_write_chunks(client, funcname, token, req_data, req_size, offset);

    } else if (funcname == "get_writechunk_status") {

        // grab argument: string pathname
        msgpack::object_handle oh = msgpack::unpack(req_data, req_size, offset);
        string pathname = oh.get().as<string>();

        // search the map of pathname -> (status, error_message)
        string status;
        string error_message;
        _chunk_status->get(pathname, status, error_message);
        pair<string, string> result(status, error_message);

        msgpack::sbuffer buffer;
        msgpack::pack(buffer, result);
        //  Send reply back to client.
        zmq::message_t* reply = sbuffer_to_message(buffer);
        rtnval = _send_frontend_message(client, token, *reply);

    } else if ((funcname == "start_fork") || (funcname == "stop_fork")) {
        bool start = (funcname == "start_fork");
        string errstring = _handle_fork(start, req_data, req_size, offset);
        msgpack::sbuffer buffer;
        msgpack::pack(buffer, errstring);
        //  Send reply back to client.
        zmq::message_t* reply = sbuffer_to_message(buffer);
        return _send_frontend_message(client, token, *reply);
        
    } else if (funcname == "inject_data") {

        string errstring = _handle_inject(req_data, req_size, offset);
        if (errstring.size())
            chlog("inject_data: return error message " << errstring);
        else
            chlog("inject_data: accepted injection (token " << token <<")");
        
        msgpack::sbuffer buffer;
        msgpack::pack(buffer, errstring);
        //  Send reply back to client.
        zmq::message_t* reply = sbuffer_to_message(buffer);
        return _send_frontend_message(client, token, *reply);

    } else if (funcname == "get_bonsai_variances") {

        // Grab arg: list of beam numbers
        msgpack::object_handle oh = msgpack::unpack(req_data, req_size, offset);
        vector<int> beams = oh.get().as<vector<int> >();
        chlog("Requested beams: " << beams.size());

        vector<tuple<int, vector<float>, vector<float> > > result;

        if (beams.size() == 0)
            // grab all beams!
            beams = _stream->get_beam_ids();
	chlog("Grabbing variances for " << beams.size() << " beams");
        for (int b : beams) {
            auto bonsai = _get_bonsai_for_beam(b);
            if (!bonsai) {
                chlog("No bonsai object for beam " << b);
                continue;
            }
            vector<float> weights;
            vector<float> variances;
            bonsai->get_weights_and_variances(&weights, &variances);
            result.push_back(tuple<int,vector<float>,vector<float> >(b, weights, variances));
        }
	chlog("Sending variances for " << result.size() << " beams");
        msgpack::sbuffer buffer;
        msgpack::pack(buffer, result);
        //  Send reply back to client.
        zmq::message_t* reply = sbuffer_to_message(buffer);
        return _send_frontend_message(client, token, *reply);

    } else if (funcname == "get_masked_frequencies") {

        rtnval = _handle_masked_freqs(client, funcname, token, req_data, req_size, offset);

    } else if (funcname == "get_masked_frequencies_2") {

        rtnval = _handle_masked_freqs_2(client, funcname, token, req_data, req_size, offset);

    } else if (funcname == "get_max_fpga_counts") {

        rtnval = _handle_max_fpga(client, funcname, token, req_data, req_size, offset);
        
    } else {
        // Silent failure?
        chlog("Error: unknown RPC function name: " << funcname);
        rtnval = -1;
    }

    struct timeval tv2 = get_time();
    double dt = time_diff(tv1, tv2);
    
    chlog("Completed RPC request for function: '" << funcname << "', token " << token
          << ": " << (int)(dt*1000.) << " ms");
    return rtnval;
}

std::shared_ptr<const bonsai::dedisperser> L1RpcServer::_get_bonsai_for_beam(int beam) {
    for (size_t i=0; i<_stream->get_beam_ids().size(); i++) {
        int b = _stream->get_beam_ids()[i];
        if (b == beam) {
            if (i < _bonsais.size()) {
                return _bonsais[i];
            }
        }
    }
    return shared_ptr<bonsai::dedisperser>();
    /*
     auto it = _beam_to_bonsai.find(beam);
     if (it == _beam_to_bonsai.end()) {
     return shared_ptr<bonsai::dedisperser>();
     }
     return it->second;
     */
}

std::shared_ptr<rf_pipelines::intensity_injector> L1RpcServer::_get_injector_for_beam(int beam) {
    chlog("Searching for injector for beam " << beam << ": have " <<
          _injectors.size() << " injectors.");
    for (size_t i=0; i<_stream->get_beam_ids().size(); i++) {
        int b = _stream->get_beam_ids()[i];
        if (b == beam) {
            if (i < _injectors.size()) {
                return _injectors[i];
            }
        }
    }
    return shared_ptr<rf_pipelines::intensity_injector>();
    /*
     auto it = _beam_to_injector.find(beam);
     if (it == _beam_to_injector.end())
     return shared_ptr<rf_pipelines::intensity_injector>();
     return it->second;
     */
}

int L1RpcServer::_handle_streaming_request(zmq::message_t& client, string funcname, uint32_t token,
                                           const char* req_data, size_t req_len, size_t& offset) {

    // grab arguments: [ "acq_name", "acq_dev", "acq_meta.json",
    //                   [ beam ids ], "acq_new", (optional "acq_max_chunks") ]
    msgpack::object_handle oh = msgpack::unpack(req_data, req_len, offset);
    if (!((oh.get().via.array.size == 5) || (oh.get().via.array.size == 6))) {
        chlog("stream RPC: failed to parse input arguments: expected array of size 5 or 6");
        return -1;
    }
    string acq_name = oh.get().via.array.ptr[0].as<string>();
    string acq_dev = oh.get().via.array.ptr[1].as<string>();
    string acq_meta = oh.get().via.array.ptr[2].as<string>();
    bool acq_new = oh.get().via.array.ptr[4].as<bool>();
    int acq_max_chunks = 0;
    if (oh.get().via.array.size == 6)
        acq_max_chunks = oh.get().via.array.ptr[5].as<int>();

    // grab beam_ids
    vector<int> beam_ids;
    int nbeams = oh.get().via.array.ptr[3].via.array.size;
    for (int i=0; i<nbeams; i++) {
        int beam = oh.get().via.array.ptr[3].via.array.ptr[i].as<int>();
        // Be forgiving about requests to stream beams that we
        // aren't handling -- otherwise the client has to keep
        // track of which L1 server has which beams, which is a
        // pain.
        bool found = false;
        for (int b : _stream->get_beam_ids()) {
            if (b == beam) {
                found = true;
                break;
            }
        }
        if (found)
            beam_ids.push_back(beam);
        else
            chlog("Stream request for beam " << beam << " which isn't being handled by this node.  Ignoring.");
    }

    chlog("Stream request: \"" << acq_name << "\", device=\"" << acq_dev << "\", # requested beams: " << nbeams << ", matched " << beam_ids.size() << " beams");
    if (beam_ids.size())
        for (size_t i=0; i<beam_ids.size(); i++)
            chlog("  beam " << beam_ids[i]);
<<<<<<< HEAD
    // Default to a 1-hour stream = 3600 seconds = 3600 chunks
    if (!acq_max_chunks)
        acq_max_chunks = 30;
    chlog("Max chunks to stream: " << acq_max_chunks);
=======
    if (acq_max_chunks)
        chlog("Max chunks to stream: " << acq_max_chunks);

>>>>>>> 63c96b97
    // Default to all beams if no beams were specified.
    if (nbeams == 0)
        beam_ids = _stream->get_beam_ids();
    // Default to acq_dev = "ssd"
    if (acq_dev.size() == 0)
        acq_dev = "ssd";
    pair<bool, string> result;
    string pattern;
    if (acq_name.size() == 0) {
        // Turn off streaming
        pattern = "";
        chlog("Turning off streaming");
        _stream->stream_to_files(pattern, { }, 0, false, 0);
        result.first = true;
        result.second = pattern;
    } else if (beam_ids.size() == 0) {
        // Request to stream a specific set of beams, none of which we have.
        chlog("No matching beams found for streaming request.");
        result.first = false;
        result.second = "No matching beams found.";
    } else {
        try {
            pattern = ch_frb_l1::acqname_to_filename_pattern(acq_dev, acq_name, { _stream->ini_params.stream_id }, _stream->get_beam_ids(), acq_new);
            chlog("Streaming to filename pattern: " << pattern);
            if (acq_new && acq_meta.size()) {
                // write metadata file in acquisition dir.
                string acqdir = ch_frb_l1::acq_pattern_to_dir(pattern);
                acqdir = replaceAll(acqdir, "(STREAM)", stringprintf("%01i", _stream->ini_params.stream_id));
                chlog("Substituted (STREAM): writing metadata to dir " << acqdir);
                string fn = acqdir + "/metadata.json";
                chlog("Writing acquisition metadata to " << fn);
                FILE* fout = std::fopen(fn.c_str(), "w");
                if (!fout) {
                    chlog("Failed to open metadata file for writing: " << fn << ": " << strerror(errno));
                } else {
                    if (std::fwrite(acq_meta.c_str(), 1, acq_meta.size(), fout) != acq_meta.size()) {
                        chlog("Failed to write " << acq_meta.size() << " bytes of metadata to " << fn << ": " << strerror(errno));
                    }
                    if (std::fclose(fout)) {
                        chlog("Failed to close metadata file: " << fn << ": " << strerror(errno));
                    }
                }
            }
            bool need_rfi = (_stream->ini_params.nrfifreq > 0);
            _stream->stream_to_files(pattern, beam_ids, 0, need_rfi, acq_max_chunks);
            result.first = true;
            result.second = pattern;
        } catch (const std::exception& e) {
            chlog("Exception!");
            result.first = false;
            result.second = e.what();
            chlog("Failed to set streaming: " << e.what());
        }
    }
    // Pack return value into msgpack buffer
    msgpack::sbuffer buffer;
    msgpack::pack(buffer, result);
    //  Send reply back to client.
    zmq::message_t* reply = sbuffer_to_message(buffer);
    return _send_frontend_message(client, token, *reply);
}

int L1RpcServer::_handle_stream_status(zmq::message_t& client, string funcname, uint32_t token,
                                       const char* req_data, size_t req_len, size_t& offset) {
        
    unordered_map<string, string> dict;

    string stream_filename;
    vector<int> stream_beams;
    int stream_priority;
    int chunks_written;
    size_t bytes_written;
    _stream->get_streaming_status(stream_filename, stream_beams, stream_priority,
                                  chunks_written, bytes_written);

    dict["stream_filename"] = stream_filename;
    dict["stream_priority"] = std::to_string(stream_priority);
    dict["stream_chunks_written"] = std::to_string(chunks_written);
    dict["stream_bytes_written"] = std::to_string(bytes_written);
        
    // df for "ssd" and "nfs"
    struct statvfs vfs;
    if (statvfs("/frb-archiver-1", &vfs) == 0) {
        size_t gb = vfs.f_bsize * vfs.f_bavail / (1024 * 1024 * 1024);
        dict["nfs_gb_free"] = std::to_string((int)gb);
    }
    if (statvfs("/local", &vfs) == 0) {
        size_t gb = ((size_t)vfs.f_frsize * (size_t)vfs.f_bavail) / (size_t)(1024 * 1024 * 1024);
        dict["ssd_gb_free"] = std::to_string((int)gb);
    }

    // du in _last_stream_to_files
    /*
     if (_last_stream_to_files.size()) {
     // drop two directory components
     string acqdir = ch_frb_l1::acq_pattern_to_dir(_last_stream_to_files);
     try {
     size_t gb = ch_frb_l1::disk_space_used(acqdir) / (1024 * 1024 * 1024);
     dict["stream_gb_used"] = std::to_string((int)gb);
     } catch (const std::exception& e) {
     chlog("disk_space_used " << _last_stream_to_files << ": " << e.what());
     }
     }
     */

    // all my beams, as a comma-separated string
    string allbeams = "";
    for (int b : _stream->get_beam_ids()) {
        if (allbeams.size()) allbeams += ",";
        allbeams += std::to_string(b);
    }
    dict["all_beams"] = allbeams;
    // beams being streamed
    string strbeams = "";
    for (size_t i=0; i<stream_beams.size(); i++) {
        if (i) strbeams += ",";
        strbeams += std::to_string(stream_beams[i]);
    }
    dict["stream_beams"] = strbeams;
        
    // Pack return value into msgpack buffer
    msgpack::sbuffer buffer;
    msgpack::pack(buffer, dict);
    //  Send reply back to client.
    zmq::message_t* reply = sbuffer_to_message(buffer);
    return _send_frontend_message(client, token, *reply);
}

int L1RpcServer::_handle_packet_rate(zmq::message_t& client, string funcname, uint32_t token,
                                     const char* req_data, size_t req_len, size_t& offset) {
    // grab *start* and *period* arguments
    msgpack::object_handle oh = msgpack::unpack(req_data, req_len, offset);
    if (oh.get().via.array.size != 2) {
        chlog("get_packet_rate RPC: failed to parse input arguments");
        return -1;
    }
    double start = oh.get().via.array.ptr[0].as<double>();
    double period = oh.get().via.array.ptr[1].as<double>();
    //chlog("get_packet_rate: start " << start << ", period " << period);
    shared_ptr<packet_counts> rate = _stream->get_packet_rates(start, period);
    PacketRate pr;
    if (rate) {
        pr.start = rate->start_time();
        pr.period = rate->period;
        pr.packets = rate->to_string();
        int total = 0;
        for (auto it=pr.packets.begin(); it!=pr.packets.end(); it++)
            total += it->second;
        chlog(_port << ": Retrieved packet rate for " << rate->start_time() << ", period " << rate->period << ", average counts " << (float)total/float(pr.packets.size()));
    } else {
        chlog("No packet rate available");
        pr.start = 0;
        pr.period = 0;
    }
        
    // Pack return value into msgpack buffer
    msgpack::sbuffer buffer;
    msgpack::pack(buffer, pr);
    //  Send reply back to client.
    zmq::message_t* reply = sbuffer_to_message(buffer);
    return _send_frontend_message(client, token, *reply);
}

int L1RpcServer::_handle_packet_rate_history(zmq::message_t& client, string funcname, uint32_t token,
                                             const char* req_data, size_t req_len, size_t& offset) {
        
    // grab arguments: *start*, *end*, *period*, *l0*
    msgpack::object_handle oh = msgpack::unpack(req_data, req_len, offset);
    if (oh.get().via.array.size != 4) {
        chlog("get_packet_rate_history RPC: failed to parse input arguments");
        return -1;
    }
    double start = oh.get().via.array.ptr[0].as<double>();
    double end   = oh.get().via.array.ptr[1].as<double>();
    double period = oh.get().via.array.ptr[2].as<double>();
    vector<string> l0 = oh.get().via.array.ptr[3].as<vector<string> >();

    vector<shared_ptr<packet_counts> > packets = _stream->get_packet_rate_history(start, end, period);

    // For now, only compute the sum over L0 nodes.
    vector<double> times;
    vector<vector<double> > rates;

    for (size_t i=0; i<l0.size(); i++)
        rates.push_back(vector<double>());

    //for (int i=0; i<l0.size(); i++)
    //    chlog("packet history: getting l0 node " << l0[i]);
    //chlog("packet history: " << packets.size() << " time slices");

    // for each time slice
    for (auto it=packets.begin(); it!=packets.end(); it++) {
        int j;
        times.push_back((*it)->start_time());
        auto l0name=l0.begin();
        for (j=0; l0name != l0.end(); l0name++, j++) {
            int64_t val = 0;
            if (*l0name == "sum") {
                // for each l0->npackets pair
                for (auto it2=(*it)->counts.begin();
                     it2!=(*it)->counts.end(); it2++)
                    val += it2->second;
            } else {
                // Yuck -- convert to string:int map!
                // Should instead parse name to int and look up directly
                auto scounts = (*it)->to_string();
                auto pval = scounts.find(*l0name);
                if (pval != scounts.end())
                    val = pval->second;
            }
            rates[j].push_back((double)val / (*it)->period);
        }
    }

    //chlog("times: " << times.size());
        
    pair<vector<double>,
         vector<vector<double> > > rtn = make_pair(times, rates);

    //chlog("Returning " << rtn.first.size() << " times");
        
    // Pack return value into msgpack buffer
    msgpack::sbuffer buffer;
    msgpack::pack(buffer, rtn);
    //  Send reply back to client.
    zmq::message_t* reply = sbuffer_to_message(buffer);
    return _send_frontend_message(client, token, *reply);
}


int L1RpcServer::_handle_get_statistics(zmq::message_t& client, string funcname, uint32_t token,
                                        const char* req_data, size_t req_len, size_t& offset) {

    //cout << "RPC get_statistics() called" << endl;
    // No input arguments, so don't unpack anything more.

    // Gather stats...
    vector<unordered_map<string, uint64_t> > stats = _stream->get_statistics();
    {
        // This is a bit of a HACK!
        // read and parse /proc/stat, add to stats[0].
        ifstream s("/proc/stat");
        string key;
        int arrayi = 0;

        double dt = time_diff(_time0, get_time());
        // /proc/stat values are in "jiffies"?
        stats[0]["procstat_time"] = dt * 100;

        for (; s.good();) {
            string word;
            s >> word;
            if ((word.size() == 0) && (s.eof()))
                break;
            if (key.size() == 0) {
                key = word;
                arrayi = 0;
            } else {
                uint64_t ival = stoll(word);
                // HACK -- skip 0 values.
                if (ival) {
                    string fullkey = "procstat_" + key + "_" + to_string(arrayi);
                    stats[0][fullkey] = ival;
                }
                arrayi++;
                //cout << "set: " << fullkey << " = " << ival << endl;
            }
            if (s.peek() == '\n') {
                key = "";
            }
        }
    }

    msgpack::sbuffer buffer;
    msgpack::pack(buffer, stats);
    //  Send reply back to client.
    //cout << "Sending RPC reply of size " << buffer.size() << endl;
    zmq::message_t* reply = sbuffer_to_message(buffer);
    //cout << "  client: " << msg_string(*client) << endl;
    return _send_frontend_message(client, token, *reply);
}

int L1RpcServer::_handle_list_chunks(zmq::message_t& client, string funcname, uint32_t token,
                                     const char* req_data, size_t req_len, size_t& offset) {

    // No input arguments, so don't unpack anything more.

    // Grab snapshot of all ringbufs...
    vector<tuple<uint64_t, uint64_t, uint64_t, uint64_t> > allchunks;

    for (int beam : _stream->get_beam_ids()) {
        // Retrieve one beam at a time
        vector<int> beams;
        beams.push_back(beam);
        vector<vector<pair<shared_ptr<assembled_chunk>, uint64_t> > > chunks = _stream->get_ringbuf_snapshots(beams);
        // iterate over beams (we only requested one)
        for (auto it1 = chunks.begin(); it1 != chunks.end(); it1++) {
            // iterate over chunks
            for (auto it2 = (*it1).begin(); it2 != (*it1).end(); it2++) {
                allchunks.push_back(make_tuple((uint64_t)it2->first->beam_id,
                                               it2->first->fpga_begin,
                                               it2->first->fpga_end,
                                               it2->second));
            }
        }
    }

    // KMS: I removed code here to retrieve messages queued for writing,
    // since we're currently trying to decide whether to keep the list_chunks
    // RPC, or phase it out!  
    //
    // If we do decide to keep the list_chunks RPC , then it would be easy to
    // add a member function to 'class ch_frb_io::output_device_pool' to return
    // the chunks queued for writing.

    msgpack::sbuffer buffer;
    msgpack::pack(buffer, allchunks);
    zmq::message_t* reply = sbuffer_to_message(buffer);
    //  Send reply back to client.
    return _send_frontend_message(client, token, *reply);
                                      
}

int L1RpcServer::_handle_write_chunks(zmq::message_t& client, string funcname, uint32_t token,
                                      const char* req_data, size_t req_len, size_t& offset) {

    //cout << "RPC write_chunks() called" << endl;
    // grab WriteChunks_Request argument
    msgpack::object_handle oh = msgpack::unpack(req_data, req_len, offset);

    bool need_rfi = false;
        
    // "v1" write_chunks requests have 9 arguments; "v2" have 10 arguments ("need_rfi" flag added)
    msgpack::object obj = oh.get();
    cout << "Write_chunks request: arguments size " << obj.via.array.size << endl;
    WriteChunks_Request req;
    if (obj.via.array.size == 9) {
        req = oh.get().as<WriteChunks_Request>();
    } else if (obj.via.array.size == 10) {
        WriteChunks_Request_v2 req2 = oh.get().as<WriteChunks_Request_v2>();
        req = req2;
        need_rfi = req2.need_rfi;
    }

    /*
     cout << "WriteChunks request: FPGA range " << req.min_fpga << "--" << req.max_fpga << endl;
     cout << "beams: [ ";
     for (auto beamit = req.beams.begin(); beamit != req.beams.end(); beamit++)
     cout << (*beamit) << " ";
     cout << "]" << endl;
     */

    // Retrieve the chunks requested.
    vector<shared_ptr<assembled_chunk> > chunks;
    _get_chunks(req.beams, req.min_fpga, req.max_fpga, chunks);

    //cout << "get_chunks: got " << chunks.size() << " chunks" << endl;

    // Keep a list of the chunks to be written; we'll reply right away with this list.
    vector<WriteChunks_Reply> reply;

    for (const auto &chunk: chunks) {
        shared_ptr<l1_write_request> w = make_shared<l1_write_request> ();

        // Format the filename the chunk will be written to.
        w->filename = chunk->format_filename(req.filename_pattern);

        // Copy client ID
        w->client = new zmq::message_t();
        w->client->copy(&client);

        // Fill remaining fields and enqueue the write request for the I/O threads.
        w->backend_queue = this->_backend_queue;
        w->chunk_status = this->_chunk_status;
        w->priority = req.priority;
        w->chunk = chunk;
        w->token = token;
        w->need_rfi_mask = need_rfi;

        // Returns false if request failed to queue.  
        bool success = _output_devices.enqueue_write_request(w);

        if (success)
            _update_n_chunks_waiting(true);

        // Record the status for this filename.
        // (status will be set via a status_changed() call during
        // enqueue_write_request.)
        string status;
        string error_message;
        _chunk_status->get(w->filename, status, error_message);

        WriteChunks_Reply rep;
        rep.beam = chunk->beam_id;
        rep.fpga0 = chunk->fpga_begin;
        rep.fpgaN = chunk->fpga_end - chunk->fpga_begin;
        rep.filename = w->filename;
        rep.success = success;
        reply.push_back(rep);
    }

    msgpack::sbuffer buffer;
    msgpack::pack(buffer, reply);
    zmq::message_t* replymsg = sbuffer_to_message(buffer);

    return _send_frontend_message(client, token, *replymsg);
}

int L1RpcServer::_handle_masked_freqs(zmq::message_t& client, string funcname, uint32_t token,
                                      const char* req_data, size_t req_len, size_t& offset) {
    // no arguments?

    // Returns:
    // list of [beam_id, where, nt, [ measurements ] ]
    // where measurements is a list of uint16_ts, one per freq bin

    msgpack::sbuffer buffer;
    msgpack::packer<msgpack::sbuffer> pk(&buffer);
    vector<int> beams = _stream->get_beam_ids();
    int ngood = 0;
    for (const auto &it : _mask_stats->map) {
        int stream_ind = it.first.first;
        if (stream_ind >= (int)beams.size()) {
            cout << "masked_freqs: first packet not received yet" << endl;
            continue;
        }
        ngood++;
    }
    pk.pack_array(ngood);
    for (const auto &it : _mask_stats->map) {
        int stream_ind = it.first.first;
        if (stream_ind >= (int)beams.size()) {
            cout << "masked_freqs: first packet not received yet" << endl;
            continue;
        }
        string where = it.first.second;
        int beam = beams[stream_ind];
        shared_ptr<rf_pipelines::mask_measurements_ringbuf> ms = it.second;
        vector<rf_pipelines::mask_measurements> meas = ms->get_all_measurements();
        cout << "Got " << meas.size() << " measurements from beam " << beam << " where " << where << endl;
        pk.pack_array(4);
        pk.pack(beam);
        pk.pack(where);
        int nt = 0;
        if (meas.size())
            nt = meas[0].nt;
        pk.pack(nt);
        pk.pack_array(meas.size());
        for (const auto &m : meas) {
            pk.pack_array(m.nf);
            int* fum = m.freqs_unmasked.get();
            for (int k=0; k<m.nf; k++)
                pk.pack(m.nt - fum[k]);
        }
    }
    //  Send reply back to client.
    zmq::message_t* reply = sbuffer_to_message(buffer);
    return _send_frontend_message(client, token, *reply);
}

string L1RpcServer::_handle_fork(bool start, const char* req_data, size_t req_size, size_t req_offset) {

    msgpack::object_handle oh = msgpack::unpack(req_data, req_size, req_offset);
    if (oh.get().via.array.size != 4) {
        chlog("fork_beam RPC: failed to parse input arguments");
        return "Failed to parse inputs (need 4)";
    }
    int beam = oh.get().via.array.ptr[0].as<int>();
    int dest_beam = oh.get().via.array.ptr[1].as<int>();
    string dest_ip = oh.get().via.array.ptr[2].as<string>();
    int dest_port = oh.get().via.array.ptr[3].as<int>();
    
    cout << "Forking: " << (start ? "start" : "stop") << " beam " << beam << " to dest " << dest_beam << ", dest IP " << dest_ip << " port " << dest_port << endl;
    struct sockaddr_in dest;
    dest.sin_family = AF_INET;
    if (!inet_aton(dest_ip.c_str(), &(dest.sin_addr)))
        return "Failed to parse fork destination " + dest_ip;
    dest.sin_port = htons(dest_port);
    if (start)
        _stream->start_forking_packets(beam, dest_beam, dest);
    else 
        _stream->stop_forking_packets(beam, dest_beam, dest);
    return "";
}

string L1RpcServer::_handle_inject(const char* req_data, size_t req_size, size_t req_offset) {
    if (!_heavy || (_injectors.size() == 0))
        return "This RPC endoint does not support the inject_data call.  Try the heavy-weight RPC port.";

    // This struct defines the msgpack "wire protocol"
    shared_ptr<inject_data_request> injreq = make_shared<inject_data_request>();

    // This is the struct we will send to rf_pipelines
    shared_ptr<rf_pipelines::intensity_injector::inject_args> injdata = make_shared<rf_pipelines::intensity_injector::inject_args>();

    // And this is the injector (the rf_pipelines component where the data actually get injected)
    shared_ptr<rf_pipelines::intensity_injector> syringe;

    msgpack::object_handle oh = msgpack::unpack(req_data, req_size, req_offset);
    msgpack::object obj = oh.get();
    obj.convert(injreq);
    int beam = injreq->beam;
    uint64_t fpga0 = injreq->fpga0;
    injreq->swap(*injdata);
    injreq.reset();

    assert(_stream.get());
    string errstring = injdata->check(_stream->ini_params.nupfreq * ch_frb_io::constants::nfreq_coarse_tot);
    if (errstring.size())
        return errstring;

    // find the injector for this beam
    syringe = _get_injector_for_beam(beam);
    if (!syringe) {
        string bstr = "";
        for (int b : _stream->get_beam_ids())
	    bstr += (bstr.size() ? ", " : "") + to_string(b);
        return "inject_data: beam=" + to_string(beam) + " which is not a beam that I am handling ("
	  + bstr + ")";
    }
    chlog("injection request matched beam " << beam << "; injector is " << syringe.get());

    // rf_pipelines sample offset
    uint64_t stream_fpga0;
    try {
        // If the first packet has not been received, we don't know FPGA0.
        stream_fpga0 = _stream->get_first_fpgacount();
    } catch (const runtime_error &e) {
        return e.what();
    }
    injdata->sample0 = (ssize_t)(fpga0 / (uint64_t)_stream->ini_params.fpga_counts_per_sample) -
        (ssize_t)(stream_fpga0 / (uint64_t)_stream->ini_params.fpga_counts_per_sample);
    //cout << "L1-RPC inject_data: injection FPGA0 " << fpga0 << ", stream's first FPGA count: " << _stream->get_first_fpga_count(beam) << ", sample0 " << injdata->sample0 << endl;

    try {
        syringe->inject(injdata);
    } catch (const runtime_error &e) {
        return e.what();
    }
    chlog("Inject_data RPC: beam " << beam << ", mode " << injdata->mode << ", nfreq " << injdata->sample_offset.size() << ", sample0 " << injdata->sample0 << ", offset range [" << injdata->min_offset << ", " << injdata->max_offset << "], vs current stream sample " << syringe->pos_lo << " -> this injection will happen " << ((injdata->sample0 + injdata->min_offset - syringe->pos_lo)/1024) << " to " << ((injdata->sample0 + injdata->max_offset - syringe->pos_lo)/1024) << " seconds in the future.");
    return "";
}

int L1RpcServer::_handle_masked_freqs_2(zmq::message_t& client, string funcname, uint32_t token,
                                        const char* req_data, size_t req_len, size_t& offset) {
    // arguments: [beam, where, fpgacounts_low, fpgacounts_high]
    // If *beam* == -1, returns all beams
    // *where*: you probably want "before_rfi" or "after_rfi".
    msgpack::object_handle oh = msgpack::unpack(req_data, req_len, offset);
    if (oh.get().via.array.size != 4) {
        chlog("get_masked_frequencies_2: expected arguments (beam, where, fpgacounts_low, fpgacounts_high)");
        return -1;
    }
    int beam           = oh.get().via.array.ptr[0].as<int>();
    string where       = oh.get().via.array.ptr[1].as<string>();
    uint64_t fpgastart = oh.get().via.array.ptr[2].as<uint64_t>();
    uint64_t fpgaend   = oh.get().via.array.ptr[3].as<uint64_t>();

    // Returns:
    // list (one per beam) of:
    // [beam_id, fpga_start, fpga_end, pos_start, nt, nf, nsamples,
    //  nsamples_masked, FREQS_MASKED]
    // here FREQS_MASKED is a list (array / histogram) of length "nf".
    // "pos_start" and "nt" are in intensity samples.

    msgpack::sbuffer buffer;
    msgpack::packer<msgpack::sbuffer> pk(&buffer);

    vector<shared_ptr<rf_pipelines::mask_measurements> > measlist;
    vector<int> measbeams;
    vector<uint64_t> measfpga0;

    uint64_t fpga0;
    try {
        fpga0 = _stream->get_first_fpgacount();
    } catch (const std::exception& e) {
        chlog("get_masked_frequencies_2: no fpga0");
        pk.pack_array(0);
        //  Send reply back to client.
        zmq::message_t* reply = sbuffer_to_message(buffer);
        return _send_frontend_message(client, token, *reply);
    }

    uint64_t fpga_counts_per_sample = _stream->ini_params.fpga_counts_per_sample;
    vector<int> beams = _stream->get_beam_ids();

    for (const auto &it : _mask_stats->map) {
        int stream_ind = it.first.first;
        string this_where = it.first.second;

        // match requested "beam" & "where"
        if (beam >= 0 && beams[stream_ind] != beam)
            continue;
        if (this_where != where)
            continue;

        ssize_t samplestart = 0;
        ssize_t sampleend   = 0;
        if (fpgastart >= fpga0)
            samplestart = (fpgastart - fpga0) / fpga_counts_per_sample;
        if (fpgaend >= fpga0)
            sampleend   = (fpgaend   - fpga0) / fpga_counts_per_sample;
        shared_ptr<rf_pipelines::mask_measurements_ringbuf> ms = it.second;
        shared_ptr<rf_pipelines::mask_measurements> meas = ms->get_summed_measurements(samplestart, sampleend);
        if (!meas) {
            //chlog("Got empty measurement");
        } else {
            //chlog("Got summed measurements: pos " << meas->pos << ", nt " << meas->nt);
            measlist.push_back(meas);
            measbeams.push_back(beams[stream_ind]);
            measfpga0.push_back(fpga0);
        }
    }

    pk.pack_array(measlist.size());
    for (size_t i=0; i<measlist.size(); i++) {
        shared_ptr<rf_pipelines::mask_measurements> meas = measlist[i];
        int beam_id = measbeams[i];
        uint64_t fpga0 = measfpga0[i];
        pk.pack_array(9);
        pk.pack(beam_id);
        pk.pack(fpga0 + meas->pos * fpga_counts_per_sample);
        pk.pack(fpga0 + (meas->pos + meas->nt) * fpga_counts_per_sample);
        pk.pack(meas->pos);
        pk.pack(meas->nt);
        pk.pack(meas->nf);
        pk.pack(meas->nsamples);
        pk.pack(meas->nsamples_unmasked);
        pk.pack_array(meas->nf);
        int* fum = meas->freqs_unmasked.get();
        for (int k=0; k<meas->nf; k++)
            pk.pack(meas->nt - fum[k]);
    }
    //  Send reply back to client.
    zmq::message_t* reply = sbuffer_to_message(buffer);
    return _send_frontend_message(client, token, *reply);
    
}

int L1RpcServer::_handle_max_fpga(zmq::message_t& client, string funcname, uint32_t token,
                                  const char* req_data, size_t req_len, size_t& offset) {
    // Returns a list of tuples:
    // [(where, beam, max_fpgacount_seen), ...]
    msgpack::sbuffer buffer;
    msgpack::packer<msgpack::sbuffer> pk(&buffer);

    vector<fpga_counts_seen> fpgaseen;
    fpga_counts_seen seen;

    seen.where = "packet_stream";
    seen.beam = -1;
    seen.max_fpga_seen = _stream->packet_max_fpga_seen;
    fpgaseen.push_back(seen);

    vector<uint64_t> flushed;
    vector<uint64_t> retrieved;
    _stream->get_max_fpga_count_seen(flushed, retrieved);

    vector<int> beams = _stream->get_beam_ids();
    for (size_t i=0; i<beams.size(); i++) {
        seen.beam = beams[i];
        seen.where = "chunk_flushed";
        seen.max_fpga_seen = flushed[i];
        fpgaseen.push_back(seen);

        seen.where = "chunk_retrieved";
        seen.max_fpga_seen = retrieved[i];
        fpgaseen.push_back(seen);
    }

    uint64_t fpga0 = 0;
    try {
        fpga0 = _stream->get_first_fpgacount();
    } catch (const runtime_error &e) {
        // if first packet has not been received
        goto bailout;
    }
    for (size_t i=0; i<_latencies.size(); i++) {
        int stream_ibeam = std::get<0>(_latencies[i]);
        string where = std::get<1>(_latencies[i]);
        const auto &late = std::get<2>(_latencies[i]);
        int beam_id = _stream->get_beam_ids()[stream_ibeam];
        uint64_t fpga = (late->pos_lo * _stream->ini_params.fpga_counts_per_sample
                         + fpga0);
        seen.beam = beam_id;
        seen.where = where;
        seen.max_fpga_seen = fpga;
        fpgaseen.push_back(seen);
    }

    for (auto iter = _beam_to_bonsai.begin(); iter != _beam_to_bonsai.end(); iter++) {
        int beam_id = iter->first;
        auto bonsai = iter->second;
        int nc = bonsai->get_nchunks_processed();
        uint64_t fpga = (nc * bonsai->nt_chunk * _stream->ini_params.fpga_counts_per_sample
                         + fpga0);
        seen.beam = beam_id;
        seen.where = "bonsai";
        seen.max_fpga_seen = fpga;
        fpgaseen.push_back(seen);
    }

 bailout:
    pk.pack(fpgaseen);

    //  Send reply back to client.
    zmq::message_t* reply = sbuffer_to_message(buffer);
    return _send_frontend_message(client, token, *reply);
    
}

// Called periodically by the RpcServer thread.
void L1RpcServer::_check_backend_queue()
{
    for (;;) {
	shared_ptr<l1_backend_queue::entry> w = _backend_queue->dequeue_write_reply();
	if (!w)
	    return;

        // Waiting for one fewer chunk!
        _update_n_chunks_waiting(false);

	if (!w->client)
	    continue;
	// We received a WriteChunks_Reply from the I/O thread pool!
	// Forward the reply to the client, if requested.
	const WriteChunks_Reply &rep = w->reply;

	zmq::message_t client;
        client.copy(w->client);

	// Format the reply sent to the client.
	msgpack::sbuffer buffer;
	msgpack::pack(buffer, rep);
	zmq::message_t* reply = sbuffer_to_message(buffer);
	zmq::message_t* token_msg = token_to_message(w->token);

	_send_frontend_message(client, *token_msg, *reply);

	delete reply;
	delete token_msg;
    }
}

int L1RpcServer::_send_frontend_message(zmq::message_t& clientmsg,
                                        uint32_t token,
                                        zmq::message_t& contentmsg) {
    return _send_frontend_message(clientmsg, *token_to_message(token), contentmsg);
}

int L1RpcServer::_send_frontend_message(zmq::message_t& clientmsg,
                                        zmq::message_t& tokenmsg,
                                        zmq::message_t& contentmsg) {
    const zmq::send_flags more = zmq::send_flags::sndmore;
    try {
        if (!(_frontend.send(clientmsg, more) &&
              _frontend.send(tokenmsg, more) &&
              _frontend.send(contentmsg, zmq::send_flags::none))) {
            chlog("ERROR: sending RPC reply: " << strerror(zmq_errno()));
            return -1;
        }
    } catch (const zmq::error_t& e) {
        chlog("ERROR: sending RPC reply: " << e.what());
        return -1;
    }
    return 0;
}


// Helper function to retrieve requested assembled_chunks from the ring buffer.
void L1RpcServer::_get_chunks(const vector<int> &beams,
                              uint64_t min_fpga, uint64_t max_fpga,
                              vector<shared_ptr<assembled_chunk> > &chunks) {
    vector<vector<pair<shared_ptr<assembled_chunk>, uint64_t> > > ch;
    ch = _stream->get_ringbuf_snapshots(beams, min_fpga, max_fpga);
    // collapse vector-of-vectors to vector.
    for (auto beamit = ch.begin(); beamit != ch.end(); beamit++) {
        for (auto it2 = beamit->begin(); it2 != beamit->end(); it2++) {
            chunks.push_back(it2->first);
        }
    }
}

void L1RpcServer::_update_n_chunks_waiting(bool inc) {
    if (inc) {
        if (_n_chunks_writing == 0) {
            cout << "Writing chunks.  Pausing packet forking." << endl;
            _stream->pause_forking_packets();
        }
        _n_chunks_writing++;
    } else {
        _n_chunks_writing--;
        if (_n_chunks_writing == 0) {
            cout << "Finished writing chunks.  Resuming packet forking." << endl;
            _stream->resume_forking_packets();
        }
    }
}
<|MERGE_RESOLUTION|>--- conflicted
+++ resolved
@@ -757,16 +757,10 @@
     if (beam_ids.size())
         for (size_t i=0; i<beam_ids.size(); i++)
             chlog("  beam " << beam_ids[i]);
-<<<<<<< HEAD
     // Default to a 1-hour stream = 3600 seconds = 3600 chunks
     if (!acq_max_chunks)
         acq_max_chunks = 30;
     chlog("Max chunks to stream: " << acq_max_chunks);
-=======
-    if (acq_max_chunks)
-        chlog("Max chunks to stream: " << acq_max_chunks);
-
->>>>>>> 63c96b97
     // Default to all beams if no beams were specified.
     if (nbeams == 0)
         beam_ids = _stream->get_beam_ids();
