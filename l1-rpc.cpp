--- conflicted
+++ resolved
@@ -293,16 +293,10 @@
                          const string &name,
                          zmq::context_t *ctx
                          ) :
-<<<<<<< HEAD
-    _command_line(cmdline),
-    _heavy(heavy),
-    _name(name),
-=======
     _name(name),
     _command_line(cmdline),
     _heavy(heavy),
     _is_alive(is_alive),
->>>>>>> e4011b52
     _ctx(ctx ? ctx : new zmq::context_t()),
     _created_ctx(ctx == NULL),
     _frontend(*_ctx, ZMQ_ROUTER),
@@ -318,11 +312,7 @@
     _latencies(monitors)
 {
     if ((_injectors.size() != 0) &&
-<<<<<<< HEAD
-        (_injectors.size() != (size_t)_stream->ini_params.nbeams))
-=======
         (int(_injectors.size()) != _stream->ini_params.nbeams))
->>>>>>> e4011b52
         throw runtime_error("L1RpcServer: expected injectors array size to be zero or the same size as the beams array");
 
     if (port.length())
@@ -333,14 +323,10 @@
     _time0 = get_time();
 
     // Require messages sent on the frontend socket to have valid addresses.
-<<<<<<< HEAD
     _frontend.set(zmq::sockopt::router_mandatory, 1);
-=======
-    _frontend.setsockopt(ZMQ_ROUTER_MANDATORY, 1);
 
     // monitor zmq events on the frontend socket.
     //monitor_zmq_socket(_ctx, _frontend, _port);
->>>>>>> e4011b52
 }
 
 L1RpcServer::~L1RpcServer() {
@@ -493,7 +479,6 @@
     MSGPACK_DEFINE(where, beam, max_fpga_seen);
 };
 
-<<<<<<< HEAD
 static string get_message_sender(zmq::message_t* msg) {
     int srcfd = msg->get(ZMQ_SRCFD);
     if (srcfd == -1)
@@ -509,13 +494,9 @@
     return inet_ntoa(sin->sin_addr) + string(":") + std::to_string(htons(sin->sin_port));
 }
 
-int L1RpcServer::_handle_request(zmq::message_t* client, zmq::message_t* request) {
-    const char* req_data = reinterpret_cast<const char *>(request->data());
-=======
 int L1RpcServer::_handle_request(zmq::message_t& client, const zmq::message_t& request) {
     const char* req_data = reinterpret_cast<const char *>(request.data());
     size_t req_size = request.size();
->>>>>>> e4011b52
     std::size_t offset = 0;
 
     // Unpack the function name (string)
@@ -1148,11 +1129,7 @@
 
         // Copy client ID
         w->client = new zmq::message_t();
-<<<<<<< HEAD
-        w->client->copy(*client);
-=======
         w->client->copy(&client);
->>>>>>> e4011b52
 
         // Fill remaining fields and enqueue the write request for the I/O threads.
         w->backend_queue = this->_backend_queue;
@@ -1205,11 +1182,7 @@
     int ngood = 0;
     for (const auto &it : _mask_stats->map) {
         int stream_ind = it.first.first;
-<<<<<<< HEAD
         if (stream_ind >= (int)beams.size()) {
-=======
-        if (stream_ind >= int(beams.size())) {
->>>>>>> e4011b52
             cout << "masked_freqs: first packet not received yet" << endl;
             continue;
         }
@@ -1218,11 +1191,7 @@
     pk.pack_array(ngood);
     for (const auto &it : _mask_stats->map) {
         int stream_ind = it.first.first;
-<<<<<<< HEAD
         if (stream_ind >= (int)beams.size()) {
-=======
-        if (stream_ind >= int(beams.size())) {
->>>>>>> e4011b52
             cout << "masked_freqs: first packet not received yet" << endl;
             continue;
         }
