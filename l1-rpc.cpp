--- conflicted
+++ resolved
@@ -270,11 +270,8 @@
 
 L1RpcServer::L1RpcServer(shared_ptr<ch_frb_io::intensity_network_stream> stream,
                          shared_ptr<const ch_frb_l1::mask_stats_map> ms,
-<<<<<<< HEAD
-			 shared_ptr<ch_frb_l1::slow_pulsar_writer_hash> sp,
-=======
+                         shared_ptr<ch_frb_l1::slow_pulsar_writer_hash> sp,
                          vector<shared_ptr<const bonsai::dedisperser> > bonsais,
->>>>>>> 7508e940
                          const string &port,
                          const string &cmdline,
                          std::vector<std::tuple<int, std::string, std::shared_ptr<const rf_pipelines::pipeline_object> > > monitors,
@@ -290,12 +287,9 @@
     _shutdown(false),
     _stream(stream),
     _mask_stats(ms),
-<<<<<<< HEAD
-    _slow_pulsar_writer_hash(sp)
-=======
     _bonsais(bonsais),
+    _slow_pulsar_writer_hash(sp),
     _latencies(monitors)
->>>>>>> 7508e940
 {
     if (port.length())
         _port = port;
@@ -980,8 +974,6 @@
         //  Send reply back to client.
         zmq::message_t* reply = sbuffer_to_message(buffer);
         return _send_frontend_message(*client, *token_to_message(token), *reply);
-
-<<<<<<< HEAD
     } else if (funcname == "get_alex_test_msg"){ 
         msgpack::sbuffer buffer;
         std::string result("alex_l1_reply");
@@ -1018,7 +1010,6 @@
         msgpack::pack(buffer, result);
         zmq::message_t* reply = sbuffer_to_message(buffer);
         return _send_frontend_message(*client, *token_to_message(token), *reply);
-=======
     } else if (funcname == "get_max_fpga_counts") {
 
         // Returns a list of tuples:
@@ -1083,8 +1074,6 @@
         //  Send reply back to client.
         zmq::message_t* reply = sbuffer_to_message(buffer);
         return _send_frontend_message(*client, *token_to_message(token), *reply);
-        
->>>>>>> 7508e940
     } else {
         // Silent failure?
         chlog("Error: unknown RPC function name: " << funcname);
