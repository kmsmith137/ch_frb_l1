#include <unistd.h>
#include <iostream>
#include <sstream>
#include <ch_frb_io.hpp>
#include <l1-rpc.hpp>
#include <chlog.hpp>

using namespace std;
using namespace ch_frb_io;

int main(int argc, char** argv) {
    int beam = 77;
    string port = "";
    int portnum = 0;
    int udpport = 0;
    int wait = 0;
    float chunksleep = 0;
    int nchunks = 100;

    int c;
    while ((c = getopt(argc, argv, "a:p:b:u:ws:n:h")) != -1) {
        switch (c) {
        case 'a':
            port = string(optarg);
            break;

        case 'p':
            portnum = atoi(optarg);
            break;

        case 'b':
            beam = atoi(optarg);
            break;

        case 'u':
            udpport = atoi(optarg);
            break;

        case 'w':
            wait = 1;
            break;

        case 's':
            chunksleep = atof(optarg);
            break;

        case 'n':
            nchunks = atoi(optarg);
            break;

        case 'h':
        case '?':
        default:
            cout << string(argv[0]) << ": [-a <address>] [-p <port number>] [-b <beam id>] [-u <L1 udp-port>] [-w to wait indef] [-s <sleep between chunks>] [-n <N chunks>] [-h for help]" << endl;
            cout << "eg,  -a tcp://127.0.0.1:5555" << endl;
            cout << "     -p 5555" << endl;
            cout << "     -b 78" << endl;
            return 0;
        }
    }
    argc -= optind;
    argv += optind;

    chime_log_open_socket();
    chime_log_set_thread_name("main");

    intensity_network_stream::initializer ini;
    ini.beam_ids.push_back(beam);
    //ini.mandate_fast_kernels = HAVE_AVX2;

    if (udpport)
        ini.udp_port = udpport;

    shared_ptr<intensity_network_stream> stream = intensity_network_stream::make(ini);
    stream->start_stream();

    // listen on localhost only, for local-machine testing (trying to
    // listen on other ports triggers GUI window popup warnings on Mac
    // OSX)
    if ((port.length() == 0) && (portnum == 0))
        port = "tcp://127.0.0.1:5555";
    else if (portnum)
        port = "tcp://127.0.0.1:" + to_string(portnum);

    chlog("Starting RPC server on port " << port);
    L1RpcServer rpc(stream, port);
    rpc.start();

    int nupfreq = 4;
    int nt_per = 16;
    int fpga_per = 400;

    assembled_chunk* ch;

    std::random_device rd;
    std::mt19937 rng(rd());
    rng.seed(42);
    std::uniform_int_distribution<> rando(0,1);

    std::vector<int> consumed_chunks;

    int backlog = 0;
    int failed_push = 0;

    for (int i=0; i<nchunks; i++) {
        ch = new assembled_chunk(beam, nupfreq, nt_per, fpga_per, i);
<<<<<<< HEAD
        cout << "Injecting " << i << endl;
        if (stream->inject_assembled_chunk(ch))
            cout << "Injected " << i << endl;
        else {
            cout << "Inject failed (ring buffer full)" << endl;
            failed_push++;
        }
=======
        chlog("Pushing " << i);
        stream->inject_assembled_chunk(ch);
        chlog("Pushed " << i);
>>>>>>> c822d409

        // downstream thread consumes with a lag of 2...
        if (i >= 2) {
            // Randomly consume 0 to 2 chunks
            shared_ptr<assembled_chunk> ach;
            if ((backlog > 0) && rando(rng)) {
                cout << "Downstream consumes a chunk (backlog)" << endl;
                ach = stream->get_assembled_chunk(0, false);
                if (ach) {
                    cout << "  (chunk " << ach->ichunk << ")" << endl;
                    consumed_chunks.push_back(ach->ichunk);
                    backlog--;
                }
            }
            if (rando(rng)) {
<<<<<<< HEAD
                cout << "Downstream consumes a chunk" << endl;
                ach = stream->get_assembled_chunk(0, false);
                if (ach) {
                    cout << "  (chunk " << ach->ichunk << ")" << endl;
                    consumed_chunks.push_back(ach->ichunk);
                } else
                    backlog++;
            }
            if (rando(rng)) {
                cout << "Downstream consumes a chunk" << endl;
                ach = stream->get_assembled_chunk(0, false);
                if (ach) {
                    cout << "  (chunk " << ach->ichunk << ")" << endl;
                    consumed_chunks.push_back(ach->ichunk);
                } else
                    backlog++;
=======
                chlog("Downstream consumes a chunk");
                stream->get_assembled_chunk(0, false);
            }
            if (rando(rng)) {
                chlog("Downstream consumes a chunk");
                stream->get_assembled_chunk(0, false);
>>>>>>> c822d409
            }
        }

        cout << endl;
        stream->print_state();
        cout << endl;


        if (chunksleep)
            usleep(int(chunksleep * 1000000));

    }

    //cout << "End state:" << endl;
    //rb->print();
    //cout << endl;

<<<<<<< HEAD
    vector<vector<pair<shared_ptr<assembled_chunk>, uint64_t> > > chunks;
    cout << "Test retrieving chunks..." << endl;
=======
    vector<vector<shared_ptr<assembled_chunk> > > chunks;
    chlog("Test retrieving chunks...");
>>>>>>> c822d409
    //rb->retrieve(30000000, 50000000, chunks);
    vector<uint64_t> beams;
    beams.push_back(beam);
    chunks = stream->get_ringbuf_snapshots(beams);
    stringstream ss;
    ss << "Got " << chunks.size() << " beams, with number of chunks:";
    for (auto it = chunks.begin(); it != chunks.end(); it++) {
        ss << " " << it->size();
    }
    string s = ss.str();
    chlog(s);


    int Nchunk = 1024 * 400;
    for (auto it = chunks.begin(); it != chunks.end(); it++) {
        cout << "[" << endl;
        for (auto it2 = it->begin(); it2 != it->end(); it2++) {
            shared_ptr<assembled_chunk> ch = it2->first;
            cout << "  chunk " << (ch->fpgacounts_begin() / Nchunk) << " to " <<
                (ch->fpgacounts_end() / Nchunk) << ", N chunks " <<
                (ch->fpgacounts_N() / Nchunk) << endl;
        }
        cout << "]" << endl;
    }

    cout << "State:" << endl;
    stream->print_state();


    for (int nwait=0;; nwait++) {
        if (rpc.is_shutdown())
            break;
        usleep(1000000);
        if (!wait && nwait >= 30)
            break;
    }
    chlog("Exiting");
}


/*
int main() {
    cout << "Creating ringbuf..." << endl;
    Ringbuf<int> rb(4);

    int a = 42;
    int b = 43;
    int c = 44;

    cout << "Pushing" << endl;
    rb.push(&a);
    cout << "Pushing" << endl;
    rb.push(&b);
    cout << "Pushing" << endl;
    rb.push(&c);

    cout << "Popping" << endl;
    shared_ptr<int> p1 = rb.pop();
    cout << "Popping" << endl;
    shared_ptr<int> p2 = rb.pop();
    cout << "Dropping" << endl;
    p1.reset();
    cout << endl;

    int d = 45;
    int e = 46;
    int f = 47;
    int g = 48;

    cout << "Pushing d..." << endl;
    shared_ptr<int> pd = rb.push(&d);

    cout << endl;
    cout << "Pushing e..." << endl;
    shared_ptr<int> pe = rb.push(&e);

    cout << endl;
    cout << "Pushing f..." << endl;
    shared_ptr<int> pf = rb.push(&f);

    cout << endl;
    cout << "Pushing g..." << endl;
    rb.push(&g);

    cout << "Done" << endl;

}
 */
<|MERGE_RESOLUTION|>--- conflicted
+++ resolved
@@ -104,19 +104,13 @@
 
     for (int i=0; i<nchunks; i++) {
         ch = new assembled_chunk(beam, nupfreq, nt_per, fpga_per, i);
-<<<<<<< HEAD
-        cout << "Injecting " << i << endl;
+        chlog("Injecting " << i);
         if (stream->inject_assembled_chunk(ch))
-            cout << "Injected " << i << endl;
+            chlog("Injected " << i);
         else {
-            cout << "Inject failed (ring buffer full)" << endl;
+            chlog("Inject failed (ring buffer full)");
             failed_push++;
         }
-=======
-        chlog("Pushing " << i);
-        stream->inject_assembled_chunk(ch);
-        chlog("Pushed " << i);
->>>>>>> c822d409
 
         // downstream thread consumes with a lag of 2...
         if (i >= 2) {
@@ -132,31 +126,22 @@
                 }
             }
             if (rando(rng)) {
-<<<<<<< HEAD
-                cout << "Downstream consumes a chunk" << endl;
+                chlog("Downstream consumes a chunk");
                 ach = stream->get_assembled_chunk(0, false);
                 if (ach) {
-                    cout << "  (chunk " << ach->ichunk << ")" << endl;
+                    chlog("  (chunk " << ach->ichunk << ")");
                     consumed_chunks.push_back(ach->ichunk);
                 } else
                     backlog++;
             }
             if (rando(rng)) {
-                cout << "Downstream consumes a chunk" << endl;
+                chlog("Downstream consumes a chunk");
                 ach = stream->get_assembled_chunk(0, false);
                 if (ach) {
-                    cout << "  (chunk " << ach->ichunk << ")" << endl;
+                    chlog("  (chunk " << ach->ichunk << ")");
                     consumed_chunks.push_back(ach->ichunk);
                 } else
                     backlog++;
-=======
-                chlog("Downstream consumes a chunk");
-                stream->get_assembled_chunk(0, false);
-            }
-            if (rando(rng)) {
-                chlog("Downstream consumes a chunk");
-                stream->get_assembled_chunk(0, false);
->>>>>>> c822d409
             }
         }
 
@@ -174,13 +159,8 @@
     //rb->print();
     //cout << endl;
 
-<<<<<<< HEAD
     vector<vector<pair<shared_ptr<assembled_chunk>, uint64_t> > > chunks;
-    cout << "Test retrieving chunks..." << endl;
-=======
-    vector<vector<shared_ptr<assembled_chunk> > > chunks;
     chlog("Test retrieving chunks...");
->>>>>>> c822d409
     //rb->retrieve(30000000, 50000000, chunks);
     vector<uint64_t> beams;
     beams.push_back(beam);
