--- conflicted
+++ resolved
@@ -105,16 +105,11 @@
 
     ch_frb_io::intensity_network_stream::initializer ini_params;
     ini_params.beam_ids = { 0, 1, 2, 3, 4, 5, 6, 7 };
-<<<<<<< HEAD
-    ini_params.mandate_fast_kernels = HAVE_AVX2;
-=======
-
 #ifdef __AVX2__
     ini_params.mandate_fast_kernels = true;
 #else
     cerr << "Warning: this machine does not appear to have the AVX2 instruction set, fast kernels will be disabled\n";
 #endif
->>>>>>> d9801e1a
 
     for (int i = 1; i < argc; i++) {
 	if (strcmp(argv[i], "-r"))
