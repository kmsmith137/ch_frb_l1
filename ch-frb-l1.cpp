// Major features missing:
//
//   - Distributed logging is not integrated
//   - If anything goes wrong, the L1 server will crash!
//
// The L1 server can run in two modes: either a "production-scale" mode with 20 cores and either 8 or 16 beams,
// or a "subscale" mode with (nbeams <= 4) and no core-pinning.
//
// The "production-scale" mode is hardcoded to assume the NUMA setup of the CHIMEFRB L1 nodes:
//   - Dual CPU
//   - 10 cores/cpu
//   - Hyperthreading enabled
//   - all NIC's on the same PCI-E bus as the first CPU
//   - all SSD's on the first CPU.
//
// Note that the Linux scheduler defines 40 "cores":
//   cores 0-9:    primary hyperthread on CPU1 
//   cores 10-19:  primary hyperthread on CPU2
//   cores 20-29:  secondary hyperthread on CPU1
//   cores 30-39:  secondary hyperthread on CPU2


#include <thread>
#include <fstream>
#include <iomanip>

#include <sys/types.h>
#include <sys/socket.h>
#include <ifaddrs.h>

#include <curl/curl.h>

#include <ch_frb_io_internals.hpp>
#include <rf_pipelines.hpp>
#include <bonsai.hpp>
#include <l1-rpc.hpp>
#include <l1-prometheus.hpp>

#include "ch_frb_l1.hpp"
#include "chlog.hpp"

// "cxxopts.hpp" requires G++ >= 4.9
#if __GNUC__ > 4 ||                             \
    (__GNUC__ == 4 && __GNUC_MINOR__ >= 9)
#define HAVE_CXXOPTS 1
#else
#define HAVE_CXXOPTS 0
#endif

#if HAVE_CXXOPTS
#include "cxxopts.hpp"
#endif

using namespace std;
using namespace ch_frb_l1;

// -------------------------------------------------------------------------------------------------
//
// l1_config: reads and parses config files, does a lot of sanity checking,
// but does not allocate any "heavyweight" data structures.


struct l1_config
{
    l1_config() { }
    l1_config(int argc, char **argv);

    // Command-line arguments
    string l1_config_filename;
    string rfi_config_filename;
    string bonsai_config_filename;
    string l1b_config_filename;

    Json::Value rfi_transform_chain_json;
    bonsai::config_params bonsai_config;

    // Command-line flags
    // Currently, l1_verbosity can have the following values (I may add more later):
    //   1: pretty quiet
    //   2: pretty noisy

    bool tflag = false;
    bool fflag = false;
    bool l1b_pipe_io_debug = false;
    bool memory_pool_debug = false;
    bool write_chunk_debug = false;
    bool deliberately_crash = false;
    bool ignore_end_of_stream = false;
    int l1_verbosity = 1;

    // nstreams is automatically determined by the number of (ipaddr, port) pairs.
    // There will be one (network_thread, assembler_thread, rpc_server) triple for each stream.
    int nbeams = 0;
    int nfreq = 0;
    int nstreams = 0;
    int nt_per_packet = 0;
    int fpga_counts_per_sample = 384;

    // The number of frequencies in the downsampled RFI chain.
    // Must match the number of downsampled frequencies in the RFI chain JSON file.  (probably 1024)
    int nrfifreq = 0;

    // If slow_kernels=false (the default), the L1 server will use fast assembly language kernels
    // for its packet processing.  If slow_kernels=true, then it will use reference kernels which
    // are much slower.
    //
    // Note 1: the slow kernels are too slow for non-subscale use!  If slow kernels are used on
    // the "production-scale" L1 server with (nbeams, nupfreq) = (16, 16), it may crash.
    //
    // Note 2: the fast kernels can only be used if certain conditions are met.  As of this writing,
    // the conditions are: (a) nupfreq must be even, and (b) nt_per_packet must be 16.  In particular,
    // for a subscale run with nupfreq=1, the fast kernels can't be used.
    //
    // Conditions (a) and (b) could be generalized by writing a little more code, if this would be useful
    // then let me know!
    bool slow_kernels = false;

    // Both vectors have length nstreams.
    vector<string> ipaddr;
    vector<int> port;

    // One L1-RPC per stream
    vector<string> rpc_address;
    // One L1-prometheus per stream
    vector<string> prometheus_address;
    // Optional chlog logging server address
    string logger_address;

    // Optional URL to get frame0-ctime
    string frame0_url;
    // Timeout (in ms) for retrieving frame0-ctime
    int frame0_timeout;

    // Size of RFI mask measurement ringbuffer (15 seconds required for prometheus; more could be useful for other monitoring tools)
    int rfi_mask_meas_history;

    // A vector of length nbeams, containing the beam_ids that will be processed on this L1 server.
    // It is currently assumed that these are known in advance and never change!
    // If unspecified, 'beam_ids' defaults to { 0, ..., nbeams-1 }.
    vector<int> beam_ids;

    // Buffer sizes, as specified in config file.
    int unassembled_ringbuf_nsamples = 4096;
    int assembled_ringbuf_nsamples = 8192;
    vector<int> telescoping_ringbuf_nsamples;
    double write_staging_area_gb = 0.0;
    
    // "Derived" unassembled ringbuf parameters.
    int unassembled_ringbuf_capacity = 0;
    int unassembled_nbytes_per_list = 0;
    int unassembled_npackets_per_list = 0;

    // "Derived" assembled and telescoping ringbuf parameters.
    int assembled_ringbuf_nchunks = 0;
    vector<int> telescoping_ringbuf_nchunks;

    // Parameters of the memory_slab_pool(s)
    int nbytes_per_memory_slab = 0;     // size (in bytes) of memory slab used to store assembled_chunk
    int total_memory_slabs = 0;         // total for node

    // List of output devices (e.g. '/ssd', '/nfs')
    vector<string> output_device_names;

    // If 'intensity_prescale' is specified, then all intensity values will be multiplied by its value.
    // This is a workaround for 16-bit overflow issues in bonsai.  When data is saved to disk, the
    // prescaling will not be applied.
    float intensity_prescale = 1.0;

    // L1b linkage.  Note: assumed L1b command line is:
    //   <l1b_executable_filename> <l1b_config_filename> <beam_id>

    string l1b_executable_filename;
    bool l1b_search_path = false;     // will $PATH be searched for executable?
    int l1b_buffer_nsamples = 0;      // determines buffer size between L1a and L1b (0 = system default)
    double l1b_pipe_timeout = 0.0;    // timeout in seconds between L1a and L1
    bool l1b_pipe_blocking = false;   // setting this to true is equivalent to a very large l1b_pipe_timeout

    // "Derived" parameter: L1b pipe capacity (derived from l1b_buffer_nsamples)
    int l1b_pipe_capacity = 0;

    // Forces RFI removal and dedispersion to run in separate threads (shouldn't
    // need to specify this explicitly, except for debugging).
    bool force_asynchronous_dedispersion = false;

    // Occasionally useful for debugging: If track_global_trigger_max is true, then when 
    // the L1 server exits, it will print the (DM, arrival time) of the most significant FRB.
    bool track_global_trigger_max = false;

    // Also intended for debugging.  If the optional parameter 'stream_acqname' is
    // specified, then the L1 server will auto-stream all chunks to disk.  Warning:
    // it's very easy to use a lot of disk space this way!
    
    string stream_devname;            // specified in config file, options are "ssd" or "nfs", defaults to "ssd"
    string stream_acqname;            // specified in config file, defaults to "", which results in no streaming acquisition
    vector<int> stream_beam_ids;      // specified in config file, defaults to all beam ID's on node
    string stream_filename_pattern;   // derived from 'stream_devname' and 'stream_acqname'

    void _have_warnings() const;
};


#if HAVE_CXXOPTS
#else
static void usage()
{
    cerr << "Usage: ch-frb-l1 [-fvipmwct] <l1_config.yaml> <rfi_config.json> <bonsai_config.hdf5> <l1b_config_file>\n"
	 << "  -f forces the L1 server to run, even if the config files look fishy\n"
	 << "  -v increases verbosity of the toplevel ch-frb-l1 logic\n"
         << "  -i ignores end-of-stream packets\n"
	 << "  -p enables a very verbose debug trace of the pipe I/O between L1a and L1b\n"
	 << "  -m enables a very verbose debug trace of the memory_slab_pool allocation\n"
	 << "  -w enables a very verbose debug trace of the logic for writing chunks\n"
	 << "  -c deliberately crash dedispersion thread (for debugging, obviously)\n"
	 << "  -t starts a \"toy server\" which assembles packets, but does not run RFI removal,\n"
	 << "     dedispersion, or L1B (if -t is specified, then the last 3 arguments are optional)\n";

    exit(2);
}
#endif


// FIXME: split this monster constructor into multiple functions for readability?
l1_config::l1_config(int argc, char **argv)
{
    const int nfreq_c = ch_frb_io::constants::nfreq_coarse_tot;

    vector<string> args;

    vector<int> acq_beams;
    string acq_name;

#if HAVE_CXXOPTS
    cxxopts::Options parser("ch-frb-l1", "CHIME FRB L1 server");
    parser.positional_help("<l1_config.yaml> [<rfi_config.json> <bonsai_config.hdf5> <l1b_config_file>]");

    parser.add_options()
        ("h,help", "Help")
        ("v,verbose", "Increases verbosity of the toplevel ch-frb-l1 logic")
        ("f,force", "Forces the L1 server to run, even if the config files look fishy")
        ("p,pipe", "Enables a very verbose debug trace of the pipe I/O between L1a and L1b")
        ("i,ignore", "Ignores end-of-stream packets")
        ("m,memory", "Enables a very verbose debug trace of the memory_slab_pool allocation")
        ("w,write", "Eables a very verbose debug trace of the logic for writing chunks")
        ("c,crash", "Deliberately crash dedispersion thread (for debugging, obviously)")
        ("t,toy", "Starts a \"toy server\" which assembles packets, but does not run RFI removal, dedispersion, or L1B (if -t is specified, then the last 3 arguments are optional)")
        ("a,acq", "Stream data to disk, saving it to this acquisition directory name", cxxopts::value<std::string>(acq_name))
        ("n,nfs", "For streaming data acquisition, stream to NFS, not SSD")
        ("b,beam", "For streaming data acquisition, beam number to capture (can be repeated; default is all beams)", cxxopts::value<vector<int> >(acq_beams), "<beam number>")
        ("positional", "Positional parameters", cxxopts::value<std::vector<std::string>>(args))
        ;
    parser.parse_positional({"positional"});
    auto opts = parser.parse(argc, argv);

    if (opts.count("v"))
        this->l1_verbosity = 2;
    if (opts.count("f"))
        this->fflag = true;
    if (opts.count("i"))
        this->ignore_end_of_stream = true;
    if (opts.count("p"))
        this->l1b_pipe_io_debug = true;
    if (opts.count("m"))
        this->memory_pool_debug = true;
    if (opts.count("w"))
        this->write_chunk_debug = true;
    if (opts.count("c"))
        this->deliberately_crash = true;
    if (opts.count("t"))
        this->tflag = true;

    if (opts.count("help") || (args.size() == 0) || (!((args.size() == 4) || ((args.size() == 1) && (this->tflag)))) ){
        std::cout << parser.help({""}) << endl;
        exit(0);
    }

    this->l1_config_filename = args[0];
    if (args.size() == 4) {
	this->rfi_config_filename = args[1];
	this->bonsai_config_filename = args[2];
	this->l1b_config_filename = args[3];
    }
#else
    // Low-budget command line parsing
    for (int i = 1; i < argc; i++) {
    	if (argv[i][0] != '-') {
    	    args.push_back(argv[i]);
    	    continue;
    	}
        for (int j = 1; argv[i][j] != 0; j++) {
    	    if (argv[i][j] == 'v')
    		this->l1_verbosity = 2;
    	    else if (argv[i][j] == 'f')
    		this->fflag = true;
    	    else if (argv[i][j] == 'p')
    		this->l1b_pipe_io_debug = true;
            else if (argv[i][j] == 'i')
                this->ignore_end_of_stream = true;
    	    else if (argv[i][j] == 'm')
    		this->memory_pool_debug = true;
    	    else if (argv[i][j] == 'w')
    		this->write_chunk_debug = true;
    	    else if (argv[i][j] == 'c')
    		this->deliberately_crash = true;
    	    else if (argv[i][j] == 't')
    		this->tflag = true;
    	    else
    		usage();
    	}
    }
    if (args.size() == 4) {
	this->l1_config_filename = args[0];
 	this->rfi_config_filename = args[1];
 	this->bonsai_config_filename = args[2];
 	this->l1b_config_filename = args[3];
    }
    else if (tflag && (args.size() == 1))
	this->l1_config_filename = args[0];
    else
	usage();
#endif
    
    if (!tflag) {
	// Open rfi_config file.
	std::ifstream rfi_config_file(rfi_config_filename);
	if (rfi_config_file.fail())
	    throw runtime_error("ch-frb-l1: couldn't open file " + rfi_config_filename);

	// Parse rfi_config file and initialize 'rfi_transform_chain_json'.
	Json::Reader rfi_config_reader;
	if (!rfi_config_reader.parse(rfi_config_file, this->rfi_transform_chain_json))
	    throw runtime_error("ch-frb-l1: couldn't parse json file " + rfi_config_filename);
	
	// Throwaway call, to get an early check that rfi_config_file is valid.
	// FIXME bind() here?
	auto rfi_chain = rf_pipelines::pipeline_object::from_json(rfi_transform_chain_json);

#if 0
	// FIXME pretty-print rfi_chain
	if (l1_verbosity >= 2) {
	    cout << rfi_config_filename << ": " << rfi_chain.size() << " transforms\n";
	    for (unsigned int i = 0; i < rfi_chain.size(); i++)
		cout << rfi_config_filename << ": transform " << i << "/" << rfi_chain.size() << ": " << rfi_chain[i]->name << "\n";
	}
#endif

	// Parse bonsai_config file and initialize 'bonsai_config'.
	this->bonsai_config = bonsai::config_params(bonsai_config_filename);

	if (l1_verbosity >= 2) {
	    bool write_derived_params = true;
	    string prefix = bonsai_config_filename + ": ";
	    bonsai_config.write(cout, write_derived_params, prefix);
	}

	// Check that the bonsai config file contains all transfer matrices.
	// This will be the case if it is the output of 'bonsai-mkweight'.
	
	bool have_transfer_matrices = true;

	for (int itree = 0; itree < bonsai_config.ntrees; itree++)
	    if (!bonsai_config.transfer_matrices[itree])
		have_transfer_matrices = false;
	
	if (!have_transfer_matrices) {
	    throw runtime_error(bonsai_config_filename + ": transfer matrices not found.  Maybe you accidentally specified a .txt file"
				+ " instead of .hdf5?  See ch_frb_l1/MANUAL.md for more info");
	}
    }

    // Remaining code in this function reads l1_config yaml file.

    int yaml_verbosity = (this->l1_verbosity >= 2) ? 1 : 0;
    yaml_paramfile p(l1_config_filename, yaml_verbosity);

    // These parameters can be read right away.
    this->nbeams = p.read_scalar<int> ("nbeams");
    this->nfreq = p.read_scalar<int> ("nfreq");
    this->nt_per_packet = p.read_scalar<int> ("nt_per_packet");
    this->fpga_counts_per_sample = p.read_scalar<int> ("fpga_counts_per_sample", 384);
    this->nrfifreq = p.read_scalar<int> ("nrfifreq");
    this->ipaddr = p.read_vector<string> ("ipaddr");
    this->port = p.read_vector<int> ("port");
    this->rpc_address = p.read_vector<string> ("rpc_address");
    this->prometheus_address = p.read_vector<string> ("prometheus_address");
    this->logger_address = p.read_scalar<string> ("logger_address", "");
    this->frame0_url = p.read_scalar<string> ("frame0_url");
    this->frame0_timeout = p.read_scalar<int> ("frame0_timeout_ms", 3000);
    this->rfi_mask_meas_history = p.read_scalar<int>("rfi_mask_meas_history", 300);
    this->slow_kernels = p.read_scalar<bool> ("slow_kernels", false);
    this->unassembled_ringbuf_nsamples = p.read_scalar<int> ("unassembled_ringbuf_nsamples", 4096);
    this->assembled_ringbuf_nsamples = p.read_scalar<int> ("assembled_ringbuf_nsamples", 8192);
    this->telescoping_ringbuf_nsamples = p.read_vector<int> ("telescoping_ringbuf_nsamples", {});
    this->write_staging_area_gb = p.read_scalar<double> ("write_staging_area_gb", 0.0);
    this->output_device_names = p.read_vector<string> ("output_devices");
    this->intensity_prescale = p.read_scalar<float> ("intensity_prescale", 1.0);
    this->l1b_executable_filename = tflag ? p.read_scalar<string> ("l1b_executable_filename","") : p.read_scalar<string> ("l1b_executable_filename");
    this->l1b_search_path = p.read_scalar<bool> ("l1b_search_path", false);
    this->l1b_buffer_nsamples = p.read_scalar<int> ("l1b_buffer_nsamples", 0);
    this->l1b_pipe_timeout = p.read_scalar<double> ("l1b_pipe_timeout", 0.0);
    this->l1b_pipe_blocking = p.read_scalar<bool> ("l1b_pipe_blocking", false);
    this->force_asynchronous_dedispersion = p.read_scalar<bool> ("force_asynchronous_dedispersion", false);
    this->track_global_trigger_max = p.read_scalar<bool> ("track_global_trigger_max", false);

    // Create the map from network interface names ("eno2") to IP address.
    unordered_map<string, string> interfaces;
    // Get list of network interfaces...
    {
        struct ifaddrs *ifaces, *iface;
        if (getifaddrs(&ifaces)) {
            throw runtime_error("Failed to get network interfaces -- getifaddrs(): " + string(strerror(errno)));
        }
        for (iface = ifaces; iface; iface = iface->ifa_next) {
            //chlog("Network interface: " << iface->ifa_name);
            //if (string(iface->ifa_name) != ipaddr[i]) {
            //continue;
            //}
            struct sockaddr* address = iface->ifa_addr;
            if (address->sa_family != AF_INET) {
                //chlog("not INET");
                continue;
            }
            struct sockaddr_in* inaddress = reinterpret_cast<struct sockaddr_in*>(address);
            struct in_addr addr = inaddress->sin_addr;
            char* addrstring = inet_ntoa(addr);
            chlog("Network interface: " << iface->ifa_name << " has IP " << addrstring);
            //chlog("Found match with IP address: " << addrstring);
            interfaces[string(iface->ifa_name)] = string(addrstring);
            //ipaddr[i] = string(addrstring);
            //break;
        }
        freeifaddrs(ifaces);
    }

    // Convert network interface names in "ipaddr", eg, "eno2", into the interface's IP address.
    for (size_t i=0; i<ipaddr.size(); i++) {
        // Try to parse as dotted-decimal IP address
        struct in_addr inaddr;
        if (inet_aton(ipaddr[i].c_str(), &inaddr) == 1) {
            // Correctly parsed as dotted-decimal IP address.
            continue;
        }
        // If doesn't parse as dotted-decimal, lookup in interfaces mapping.
        auto val = interfaces.find(ipaddr[i]);
        if (val == interfaces.end()) {
            throw runtime_error("Config file ipaddr entry \"" + ipaddr[i] + "\" was not dotted IP address and was not one of the known network interfaces");
        }
        chlog("Mapped IP addr " << ipaddr[i] << " to " << val->second);
        ipaddr[i] = val->second;
    }

    // Convert network interface names in "rpc_address" entries.
    for (size_t i=0; i<rpc_address.size(); i++) {
        // "tcp://eno2:5555" -> "tcp://10.7.100.15:5555"
        size_t proto = rpc_address[i].find("//");
        if (proto == std::string::npos)
            continue;
        size_t port = rpc_address[i].rfind(":");
        if (port == std::string::npos)
            continue;
        string host = rpc_address[i].substr(proto + 2, port - (proto+2));
        //chlog("RPC address host: \"" << host << "\"");
        auto val = interfaces.find(host);
        if (val != interfaces.end()) {
            string new_addr = rpc_address[i].substr(0, proto+2) + val->second + rpc_address[i].substr(port);
            chlog("Mapping RPC address " << rpc_address[i] << " to " << new_addr);
            rpc_address[i] = new_addr;
        }
    }

    // Convert network interface names in "prometheus_address" entries.
    for (size_t i=0; i<prometheus_address.size(); i++) {
        // "eno2:8888" -> "10.7.100.15:8888"
        // "8888" -> "8888"
        size_t port = prometheus_address[i].find(":");
        if (port == std::string::npos)
            continue;
        string host = prometheus_address[i].substr(0, port);
        chlog("Prometheus address host: \"" << host << "\"");
        auto val = interfaces.find(host);
        if (val != interfaces.end()) {
            string new_addr = val->second + prometheus_address[i].substr(port);
            chlog("Mapping Prometheus address " << prometheus_address[i] << " to " << new_addr);
            prometheus_address[i] = new_addr;
        }
    }

    // Lots of sanity checks.
    // First check that we have a consistent 'nstreams'.

    if ((ipaddr.size() == 1) && (port.size() > 1))
	this->ipaddr = vector<string> (port.size(), ipaddr[0]);
    else if ((ipaddr.size() > 1) && (port.size() == 1))
	this->port = vector<int> (ipaddr.size(), port[0]);
    
    if (ipaddr.size() != port.size())
	throw runtime_error(l1_config_filename + ": expected 'ip_addr' and 'port' to be lists of equal length");

    this->nstreams = ipaddr.size();

    // More sanity checks..

    if (nbeams <= 0)
	throw runtime_error(l1_config_filename + ": 'nbeams' must be >= 1");
    if (nrfifreq < 0)
	throw runtime_error(l1_config_filename + ": 'nrfifreq' must be positive (or zero), and must match the number of downsampled frequencies in the RFI chain JSON file -- probably 1024.");
    if (!tflag && (nfreq != bonsai_config.nfreq))
	throw runtime_error("ch-frb-l1: 'nfreq' values in l1 config file and bonsai config file must match");
    if (nfreq <= 0)
	throw runtime_error(l1_config_filename + ": 'nfreq' must be >= 1");
    if (nfreq % nfreq_c)
	throw runtime_error(l1_config_filename + ": 'nfreq' must be a multiple of " + to_string(nfreq_c));
    if (nfreq > 16384)
	throw runtime_error(l1_config_filename + ": nfreq > 16384 is currently not allowed");
    if (nstreams <= 0)
	throw runtime_error(l1_config_filename + ": 'ip_addr' and 'port' must have length >= 1");
    if (nt_per_packet <= 0)
	throw runtime_error(l1_config_filename + ": 'nt_per_packet' must be >= 1");
    if (fpga_counts_per_sample <= 0)
	throw runtime_error(l1_config_filename + ": 'fpga_counts_per_sample' must be >= 1");
    if (rpc_address.size() != (unsigned int)nstreams)
	throw runtime_error(l1_config_filename + ": 'rpc_address' must be a list whose length is the number of (ip_addr,port) pairs");
    if (prometheus_address.size() != (unsigned int)nstreams)
	throw runtime_error(l1_config_filename + ": 'prometheus_address' must be a list whose length is the number of (ip_addr,port) pairs");
    if (!slow_kernels && (nt_per_packet != 16))
	throw runtime_error(l1_config_filename + ": fast kernels (slow_kernels=false) currently require nt_per_packet=16");
    if (!slow_kernels && (nfreq % (2*nfreq_c)))
	throw runtime_error(l1_config_filename + ": fast kernels (slow_kernels=false) currently require nfreq divisible by " + to_string(2*nfreq_c));
    if (l1b_buffer_nsamples < 0)
	throw runtime_error(l1_config_filename + ": l1b_buffer_nsamples must be >= 0");
    if (l1b_pipe_timeout < 0.0)
	throw runtime_error(l1_config_filename + ": l1b_pipe_timeout must be >= 0.0");
    if (unassembled_ringbuf_nsamples <= 0)
	throw runtime_error(l1_config_filename + ": 'unassembled_ringbuf_nsamples' must be >= 1");	
    if (assembled_ringbuf_nsamples <= 0)
	throw runtime_error(l1_config_filename + ": 'assembled_ringbuf_nsamples' must be >= 1");
    if (telescoping_ringbuf_nsamples.size() > 4)
	throw runtime_error(l1_config_filename + ": 'telescoping_ringbuf_nsamples' must be a list of length <= 4");
    if ((telescoping_ringbuf_nsamples.size() > 0) && (telescoping_ringbuf_nsamples[0] < assembled_ringbuf_nsamples))
	throw runtime_error(l1_config_filename + ": if specified, 'telescoping_ringbuf_nsamples[0]' must be >= assembled_ringbuf_nsamples");
    if (write_staging_area_gb < 0.0)
	throw runtime_error(l1_config_filename + ": 'write_staging_area_gb' must be >= 0.0");

    for (unsigned int i = 0; i < telescoping_ringbuf_nsamples.size(); i++) {
	if (telescoping_ringbuf_nsamples[i] <= 0)
	    throw runtime_error(l1_config_filename + ": all elements of 'telescoping_ringbuf_nsamples' must be > 0");
    }

    if (nbeams % nstreams != 0) {
	throw runtime_error(l1_config_filename + ": nbeams (=" + to_string(nbeams) + ") must be a multiple of nstreams (="
			    + to_string(nstreams) + ", inferred from number of (ipaddr,port) pairs");
    }

    // Read beam_ids (postponed to here, so we get the check on 'nbeams' first).
    
    this->beam_ids = p.read_vector<int> ("beam_ids", vrange(0,nbeams));

    if (beam_ids.size() != (unsigned)nbeams)
	throw runtime_error(l1_config_filename + ": 'beam_ids' must have length 'nbeams'");

    // Read stream params (postponed to here, so we get 'beam_ids' first).

    // If a stream is specified on the command-line, override the config file.
#if HAVE_CXXOPTS
    if (opts.count("acq")) {
        if (acq_name == "none") {
            // no streaming!
        } else {
            this->stream_devname = opts.count("nfs") ? "nfs" : "ssd";
            this->stream_acqname = acq_name;
            this->stream_beam_ids = acq_beams;
        }
    } else {
        this->stream_devname = p.read_scalar<string> ("stream_devname", "ssd");
        this->stream_acqname = p.read_scalar<string> ("stream_acqname", "");
        this->stream_beam_ids = p.read_vector<int> ("stream_beam_ids", this->beam_ids);
    }
#else
    this->stream_devname = p.read_scalar<string> ("stream_devname", "ssd");
    this->stream_acqname = p.read_scalar<string> ("stream_acqname", "");
    this->stream_beam_ids = p.read_vector<int> ("stream_beam_ids", this->beam_ids);
#endif

    for (int b: stream_beam_ids)
	if (!vcontains(beam_ids, b))
	    throw runtime_error(l1_config_filename + ": 'stream_beam_ids' must be a subset of 'beam_ids' (which defaults to [0,...,nbeams-1] if unspecified)");

    // "Derived" unassembled ringbuf params.

    int fp = nt_per_packet * fpga_counts_per_sample;   // FPGA counts per packet
    int np = int(40000/fp) + 1;                        // number of packets in 100 ms, rounded up.  This will correspond to one unassembled packet list.
    int nb = ch_frb_io::intensity_packet::packet_size(nbeams/nstreams, 1, nfreq/nfreq_c, nt_per_packet);

    this->unassembled_ringbuf_capacity = int(unassembled_ringbuf_nsamples / (np * nt_per_packet)) + 1;
    this->unassembled_nbytes_per_list = np * nfreq_c * nb;
    this->unassembled_npackets_per_list = np * nfreq_c;

    if (l1_verbosity >= 2) {
	cout << l1_config_filename << ": setting unassembled_ringbuf_capacity=" << unassembled_ringbuf_capacity << endl
	     << l1_config_filename << ": setting unassembled_nbytes_per_list=" << unassembled_nbytes_per_list << endl
	     << l1_config_filename << ": setting unassembled_npackets_per_list=" << unassembled_npackets_per_list << endl;
    }

    // "Derived" assembled and telescoping ringbuf params.

    int nt_c = ch_frb_io::constants::nt_per_assembled_chunk;
    this->assembled_ringbuf_nchunks = (assembled_ringbuf_nsamples + nt_c - 1) / nt_c;
    this->assembled_ringbuf_nchunks = max(assembled_ringbuf_nchunks, 2);

    if ((l1_verbosity >= 2) && (assembled_ringbuf_nsamples != assembled_ringbuf_nchunks * nt_c)) {
	cout << l1_config_filename << ": assembled_ringbuf_nsamples increased from " 
	     << assembled_ringbuf_nsamples << " to " << (assembled_ringbuf_nchunks * nt_c) 
	     << " (rounding up to multiple of ch_frb_io::nt_per_assembled_chunk)" << endl;
    }

    int nr = telescoping_ringbuf_nsamples.size();
    this->telescoping_ringbuf_nchunks.resize(nr);

    for (int i = 0; i < nr; i++) {
	nt_c = (1 << i) * ch_frb_io::constants::nt_per_assembled_chunk;
	this->telescoping_ringbuf_nchunks[i] = (telescoping_ringbuf_nsamples[i] + nt_c - 1) / nt_c;
	this->telescoping_ringbuf_nchunks[i] = max(telescoping_ringbuf_nchunks[i], 2);

	if ((l1_verbosity >= 2) && (telescoping_ringbuf_nsamples[i] != telescoping_ringbuf_nchunks[i] * nt_c)) {
	    cout << l1_config_filename << ": telescoping_ringbuf_nsamples[" << i << "] increased from "
		 << telescoping_ringbuf_nsamples[i] << " to " << (telescoping_ringbuf_nchunks[i] * nt_c)
		 << " (rounding up to multiple of ch_frb_io::nt_per_assembled_chunk)" << endl;
	}
    }

    // Memory slab parameters (nbytes_per_memory_slab, total_memory_slabs)
    //
    // The total memory usage consists of
    //   - live_chunks_per_beam (active + assembled_ringbuf + telescoping_ringbuf)
    //   - temporary_chunks_per_stream (temporaries in assembled_chunk::_put_assembled_chunk())
    //   - total_staging_chunks (derived from config param 'write_staging_area_gb')

    int nupfreq = xdiv(nfreq, nfreq_c);
    this->nbytes_per_memory_slab = ch_frb_io::assembled_chunk::get_memory_slab_size(nupfreq, nt_per_packet, this->nrfifreq);

    int live_chunks_per_beam = 2;   // "active" chunks
    live_chunks_per_beam += assembled_ringbuf_nchunks;  // assembled_ringbuf
    
    // telescoping_ringbuf
    for (unsigned int i = 0; i < telescoping_ringbuf_nchunks.size(); i++)
	live_chunks_per_beam += telescoping_ringbuf_nchunks[i];

    // probably overkill, but this fudge factor accounts for the fact that the dedispersion 
    // thread can briefly hang on to a reference to the assembled_chunk.
    int fudge_factor = 4;
    if (telescoping_ringbuf_nchunks.size() > 0)
	fudge_factor = max(4 - telescoping_ringbuf_nchunks[0], 0);

    live_chunks_per_beam += fudge_factor;

    int temporary_chunks_per_stream = max(1, (int)telescoping_ringbuf_nchunks.size());
    int total_staging_chunks = pow(2,30.) * write_staging_area_gb / nbytes_per_memory_slab;

    this->total_memory_slabs = nbeams * live_chunks_per_beam + nstreams * temporary_chunks_per_stream + total_staging_chunks;

    if (l1_verbosity >= 1) {
	double gb = total_memory_slabs * double(nbytes_per_memory_slab) / pow(2.,30.);

	cout << "Total assembled_chunk memory on node: " << gb << " GB"
	     << " (chunk counts: " << nbeams << "*" << live_chunks_per_beam
	     << " + " << nstreams << "*" << temporary_chunks_per_stream
	     << " + " << total_staging_chunks << ")" << endl;
    }

    // l1b_pipe_capacity

    if (!tflag && (l1b_buffer_nsamples > 0)) {
	int nt_chunk = bonsai_config.nt_chunk;
	int nchunks = (l1b_buffer_nsamples + nt_chunk - 1) / nt_chunk;

	if ((l1_verbosity >= 2) && (l1b_buffer_nsamples != nchunks * nt_chunk)) {
	    cout << l1_config_filename << ": increasing l1b_buffer_nsamples: "
		 << l1b_buffer_nsamples << " -> " << (nchunks * nt_chunk) 
		 << " (rounding up to multiple of bonsai_nt_chunk)" << endl;
	}

	// Base capacity for config_params + a little extra for miscellaneous metadata...
	this->l1b_pipe_capacity = bonsai_config.serialize_to_buffer().size() + 1024;

	// ... plus capacity for coarse-grained triggers.
	for (int itree = 0; itree < bonsai_config.ntrees; itree++)
	    this->l1b_pipe_capacity += nchunks * bonsai_config.ntriggers_per_chunk[itree] * sizeof(float);

	if (l1_verbosity >= 2)
	    cout << l1_config_filename << ": l1b pipe_capacity will be " << l1b_pipe_capacity << " bytes" << endl;
    }

    // Warnings that can be overridden with -f.

    bool have_warnings = false;

    if (!p.check_for_unused_params(false))  // fatal=false
	have_warnings = true;

    if (nrfifreq == 0) {
        cout << "Warning: nrfifreq was set to zero (or not set) -- RFI masks will not be saved in callback data!" << endl;
	have_warnings = true;
    }
    
    if ((l1b_executable_filename.size() > 0) && (l1b_buffer_nsamples == 0) && (l1b_pipe_timeout <= 1.0e-6)) {
	cout << l1_config_filename << ": should specify either l1b_buffer_nsamples > 0, or l1b_pipe_timeout > 0.0, see MANUAL.md for discussion." << endl;
	have_warnings = true;
    }

    if (!tflag && (bonsai_config.nfreq > 4096) && slow_kernels) {
	cout << l1_config_filename << ": nfreq > 4096 and slow_kernels=true, presumably unintentional?" << endl;
	have_warnings = true;
    }

    if (have_warnings)
	_have_warnings();

    // I put this last, since it creates directories.
    this->stream_filename_pattern = ch_frb_l1::acqname_to_filename_pattern(stream_devname, stream_acqname, vrange(1,nstreams+1), stream_beam_ids);
}


void l1_config::_have_warnings() const
{
    if (this->fflag) {
	cout << "ch-frb-l1: the above warning(s) will be ignored, since the -f flag was specified." << endl;
	return;
    }
    
    cout << "ch-frb-l1: the above warning(s) are treated as fatal.  To force the L1 server to run anyway, use ch-frb-l1 -f." << endl;
    exit(1);
}


// -------------------------------------------------------------------------------------------------
//
// Dedispersion thread context and main().
//
// Note: the 'ibeam' argument is an index satisfying 0 <= ibeam < config.nbeams, 
// where config.nbeams is the number of beams on the node.   Not a beam_id!
//
// Note: the 'l1b_subprocess' argument can be an empty pointer (in the case
// where the L1 server is run without L1B).


struct dedispersion_thread_context {
    l1_config config;
    shared_ptr<ch_frb_io::intensity_network_stream> sp;
    std::shared_ptr<mask_stats_map> ms_map;
    shared_ptr<bonsai::trigger_pipe> l1b_subprocess;   // warning: can be empty pointer!
    shared_ptr<rf_pipelines::injector> injector_transform;
    vector<int> allowed_cores;
    bool asynchronous_dedispersion;   // run RFI and dedispersion in separate threads?
    int ibeam;

    void _thread_main() const;
    void _toy_thread_main() const;  // if -t command-line argument is specified

    // Helper function called in _thread_main(), during initialization
    void _init_mask_counters(const shared_ptr<rf_pipelines::pipeline_object> &pipeline, int beam_id) const;
};


void dedispersion_thread_context::_init_mask_counters(const shared_ptr<rf_pipelines::pipeline_object> &pipeline, int beam_id) const
{
    vector<shared_ptr<rf_pipelines::mask_counter_transform>> mask_counters;
    bool clippers_after_mask_counters = false;

    // This lambda-function is passed to rf_pipelines::visit_pipeline(), 
    // to find the mask_counters, and test whether clippers occur after mask_counters.

    auto find_mask_counters = [&mask_counters, &clippers_after_mask_counters]
	(const shared_ptr<rf_pipelines::pipeline_object> &p, int depth)
    {
	// A transform is considered to be a clipper if its class_name contains the substring "clipper".
	// FIXME: "feels" like a hack, is there a better criterion?
	bool is_clipper = (p->class_name.find("clipper") != string::npos);

	if (is_clipper) {
	    if (mask_counters.size() > 0)
		clippers_after_mask_counters = true;
	    return;
	}
	    
	auto counter = dynamic_pointer_cast<rf_pipelines::mask_counter_transform> (p);

	if (counter) {
	    // cout << "Found mask counter: " << counter->where << endl;
	    clippers_after_mask_counters = false;
	    mask_counters.push_back(counter);
	}
    };
    
    // cout << "Finding mask_counter stages..." << endl;
    rf_pipelines::visit_pipeline(find_mask_counters, pipeline);

    if (config.nrfifreq > 0) {
	if (mask_counters.size() == 0)
	    throw runtime_error("ch-frb-l1: RFI masks requested, but no mask_counters in the RFI config JSON file");
	if (clippers_after_mask_counters)
	    throw runtime_error("ch-frb-l1: RFI masks requested, and clippers occur after the last mask_counter in the RFI config JSON file");
    }

    for (unsigned int i = 0; i < mask_counters.size(); i++) {
	rf_pipelines::mask_counter_transform::runtime_attrs attrs;
	attrs.ringbuf_nhistory = config.rfi_mask_meas_history;
	attrs.chime_beam_id = beam_id;

	// If RFI masks are requested, then the last mask_counter in the chain fills assembled_chunks.
	if ((config.nrfifreq > 0) && ((i+1) == mask_counters.size()))
	    attrs.chime_stream = this->sp;

	mask_counters[i]->set_runtime_attrs(attrs);
	this->ms_map->put(beam_id, mask_counters[i]->where, mask_counters[i]->ringbuf);
    }
}


// Note: only called if config.tflag == false.
void dedispersion_thread_context::_thread_main() const
{
    assert(!config.tflag);
    assert(ibeam >= 0 && ibeam < config.nbeams);

    // Pin thread before allocating anything.
    ch_frb_io::pin_thread_to_cores(allowed_cores);

    // Note: deep copy here, to get thread-local copy of transfer matrices!
    bonsai::config_params bonsai_config = config.bonsai_config.deep_copy();
    
    // Note: the distinction between 'ibeam' and 'beam_id' is a possible source of bugs!
    int beam_id = config.beam_ids[ibeam];
    auto stream = rf_pipelines::make_chime_network_stream(sp, beam_id, config.intensity_prescale);
    auto rfi_chain = rf_pipelines::pipeline_object::from_json(config.rfi_transform_chain_json);

    bonsai::dedisperser::initializer ini_params;
    ini_params.fill_rfi_mask = true;                   // very important for real-time analysis!
    ini_params.analytic_variance_on_the_fly = false;   // prevent accidental initialization from non-hdf5 config file (should have been checked already, but another check can't hurt)
    ini_params.allocate = true;                        // redundant, but I like making it explicit
    ini_params.verbosity = 0;

    if (asynchronous_dedispersion) {
	ini_params.asynchronous = true;

	// The following line is now commented out.
	//
	//   ini_params.async_allowed_cores = allowed_cores;
	//
	// Previously, I was including this, even though it should be redundant given the call to pin_thread_to_cores() above.
	// However, it appears that this is not safe, since std::hardware_concurreny() sometimes returns 1 after the first call
	// to pin_thread_to_cores().  It is very strange that this only happens sometimes!  But commenting out the line above
	// seems to fix it.
    }

    auto dedisperser = make_shared<bonsai::dedisperser> (bonsai_config, ini_params);  // not config.bonsai_config

    // Trigger processors.

    shared_ptr<bonsai::global_max_tracker> max_tracker;

    if (config.track_global_trigger_max) {
	max_tracker = make_shared<bonsai::global_max_tracker> ();
	dedisperser->add_processor(max_tracker);
    }

    if (l1b_subprocess)
	dedisperser->add_processor(l1b_subprocess);

    auto bonsai_transform = rf_pipelines::make_bonsai_dedisperser(dedisperser);

<<<<<<< HEAD
    //auto injector_transform = rf_pipelines::make_injector(ch_frb_io::constants::nt_per_assembled_chunk);
=======
    // cout << "RFI chain:" << endl;
    // rf_pipelines::print_pipeline(rfi_chain);

    _init_mask_counters(rfi_chain, beam_id);
>>>>>>> 71578451
    
    auto pipeline = make_shared<rf_pipelines::pipeline> ();
    pipeline->add(stream);
    pipeline->add(injector_transform);
    pipeline->add(rfi_chain);
    pipeline->add(bonsai_transform);

    rf_pipelines::run_params rparams;
    rparams.outdir = "";  // disables
    rparams.verbosity = 0;

    // FIXME more sensible synchronization scheme!
    pipeline->run(rparams);
    
    if (max_tracker) {
	stringstream ss;
	ss << "ch-frb-l1: beam_id=" << beam_id 
	   << ": most significant FRB has SNR=" << max_tracker->global_max_trigger
	   << ", and (dm,arrival_time)=(" << max_tracker->global_max_trigger_dm
	   << "," << max_tracker->global_max_trigger_arrival_time
	   << ")\n";
	
	cout << ss.str().c_str() << flush;
    }

    // FIXME is it necessary for the dedispersion thread to wait for L1B?
    // If not, it would be clearer to move this into l1_server::join_all_threads().

    if (l1b_subprocess) {
	int l1b_status = l1b_subprocess->wait_for_child();
	if (config.l1_verbosity >= 1)
	    cout << "l1b process exited with status " << l1b_status << endl;
    }
} 


// Note: Called if config.tflag == false.
void dedispersion_thread_context::_toy_thread_main() const
{
    assert(config.tflag);
    assert(ibeam >= 0 && ibeam < config.nbeams);

    ch_frb_io::pin_thread_to_cores(allowed_cores);

    // FIXME: beam_id stuff is more confusing than it needs to be!  This will be simplified soon.
    int nbeams = config.nbeams;
    int nstreams = config.nstreams;
    int nbeams_per_stream = xdiv(nbeams, nstreams);
    int ibeam_within_stream = ibeam % nbeams_per_stream;

    // FIXME: stream-starting stuff also needs cleanup.
    sp->start_stream();

    for (;;) {
        auto chunk = sp->get_assembled_chunk(ibeam_within_stream);

	// Some voodoo to reduce interleaved output
	usleep(ibeam * 10000);

        if (!chunk) {
	    cout << ("    [beam" + to_string(ibeam) + "]: got NULL chunk, exiting\n");
	    return;
	}

	if (ibeam_within_stream == 0) {
	    auto event_counts = sp->get_event_counts();

	    stringstream ss;

	    ss << sp->ini_params.ipaddr << ":" << sp->ini_params.udp_port << ": "
	       << " nrecv=" << event_counts[ch_frb_io::intensity_network_stream::packet_received]
	       << ", ngood=" << event_counts[ch_frb_io::intensity_network_stream::packet_good]
	       << ", nbad=" << event_counts[ch_frb_io::intensity_network_stream::packet_bad]
	       << ", ndropped=" << event_counts[ch_frb_io::intensity_network_stream::packet_dropped]
	       << ", ahit=" << event_counts[ch_frb_io::intensity_network_stream::assembler_hit]
	       << ", amiss=" << event_counts[ch_frb_io::intensity_network_stream::assembler_miss]
	       << "\n";

	    string s = ss.str();
	    cout << s.c_str();
	}

	if (config.l1_verbosity >= 2)
	    cout << ("    [beam" + to_string(ibeam) + "]: read chunk " + to_string(chunk->ichunk) + "\n");

        //chunk->decode(intensity, weights, istride, wstride);
        //chunk.reset();
    }
}


static void dedispersion_thread_main(const dedispersion_thread_context &context)
{
    try {
	if (context.config.tflag)
	    context._toy_thread_main();
	else
	    context._thread_main();
    }
    catch (exception &e) {
	cerr << e.what() << "\n";
	throw;
    }
}


// -------------------------------------------------------------------------------------------------
//
// This master data structure defines an L1 server instance.


struct l1_server {        
    using corelist_t = vector<int>;

    const l1_config config;
    
    int ncpus = 0;
    vector<corelist_t> cores_on_cpu;   // length-ncpus, defines mapping of cores to cpus
    
    // Core-pinning scheme
    corelist_t output_thread_cores;             // assumed same corelist for all I/O threads
    corelist_t network_thread_cores;            // assumed same for all network threads
    vector<corelist_t> dedispersion_cores;      // length config.nbeams, used for (RFI, dedisp, L1B).
    vector<corelist_t> assembler_thread_cores;  // length nstreams
    bool asynchronous_dedispersion = false;     // run RFI and dedispersion in separate threads?
    double sleep_hack = 0.0;                    // a temporary kludge that will go away soon

    string command_line;

    // "Heavyweight" data structures.
    vector<shared_ptr<bonsai::trigger_pipe>> l1b_subprocesses;   // can be vector of empty pointers, if L1B is not being run.
    vector<shared_ptr<ch_frb_io::output_device>> output_devices;
    vector<shared_ptr<ch_frb_io::memory_slab_pool>> memory_slab_pools;
    vector<shared_ptr<ch_frb_io::intensity_network_stream>> input_streams;

    std::mutex mask_stats_mutex;
    vector<shared_ptr<mask_stats_map> > mask_stats_maps;
    vector<shared_ptr<L1RpcServer>> rpc_servers;
    vector<shared_ptr<L1PrometheusServer>> prometheus_servers;
    vector<std::thread> rpc_threads;
    vector<std::thread> dedispersion_threads;
    vector<shared_ptr<rf_pipelines::injector> > injectors;

    // The constructor reads the configuration files, does a lot of sanity checks,
    // but does not initialize any "heavyweight" data structures.
    l1_server(int argc, char **argv);

    // These methods incrementally construct the "heavyweight" data structures.
    void start_logging();
    void spawn_l1b_subprocesses();
    void make_output_devices();
    void make_memory_slab_pools();
    void make_input_streams();
    void make_mask_stats();
    void make_rpc_servers();
    void make_prometheus_servers();
    void spawn_dedispersion_threads();

    // These methods wait for the server to exit, and print some summary info.
    void join_all_threads();
    void print_statistics();

    // Helper methods called by constructor.
    void _init_subscale();
    void _init_20cores_16beams();
    void _init_20cores_8beams();
};


l1_server::l1_server(int argc, char **argv) :
    config(argc, argv)
{
    command_line = "";
    for (int i=0; i<argc; i++)
        command_line += string(i ? " " : "") + string(argv[i]);

    // Factor of 2 is from hyperthreading.
    int num_cores = std::thread::hardware_concurrency() / 2;

    this->dedispersion_cores.resize(config.nbeams);
    this->assembler_thread_cores.resize(config.nstreams);

    if (config.nbeams <= 4)
	_init_subscale();
    else if ((config.nbeams == 16) && (num_cores == 20))
	_init_20cores_16beams();
    else if ((config.nbeams == 8) && (num_cores == 20))
	_init_20cores_8beams();
    else {
	cerr << "ch-frb-l1: The L1 server can currently run in two modes: either a \"production-scale\" mode\n"
	     << "  with 20 cores and either 8 or 16 beams, or a \"subscale\" mode with 4 beams and no core-pinning.\n"
	     << "  This appears to be an instance with " << config.nbeams << " beams, and " << num_cores << " cores.\n";
	exit(1);
    }

    // Check that these members have been initialized by _init_xxx().
    assert(ncpus > 0);
    assert(cores_on_cpu.size() == size_t(ncpus));

    if (config.force_asynchronous_dedispersion)
	this->asynchronous_dedispersion = true;
}


void l1_server::_init_subscale()
{
    if (config.nfreq > 4096) {
	cout << config.l1_config_filename << ": subscale instance with > 4096 frequency channels, presumably unintentional?" << endl;
	config._have_warnings();
    }
    
    this->ncpus = 1;
    this->cores_on_cpu.resize(1);
}


void l1_server::_init_20cores_16beams()
{
    if (config.nstreams != 4)
	throw runtime_error("ch-frb-l1: in the \"production\" 16-beam case, we currently require 4 streams (this could be generalized pretty easily)");

    this->ncpus = 2;
    this->cores_on_cpu.resize(2);
    this->sleep_hack = config.tflag ? 5.0 : 30.0;

    // See comment at top of file.
    this->cores_on_cpu[0] = vconcat(vrange(0,10), vrange(20,30));
    this->cores_on_cpu[1] = vconcat(vrange(10,20), vrange(30,40));
    
    // On the real CHIME nodes, all disk controllers and NIC's are on CPU1!
    // (See p. 1-10 of the motherboard manual.)  Therefore, we pin output threads
    // threads to core 9 on CPU1.  (This core currently isn't used for anything else.)
    
    this->output_thread_cores = {9, 29};

    // Note that processing threads 0-7 are pinned to cores 0-7 (on CPU1)
    // and cores 10-17 (on CPU2).  I decided to pin assembler threads to
    // cores 8 and 18.  This leaves cores 9 and 19 free for RPC and other IO.

    this->assembler_thread_cores[0] = {8,28};
    this->assembler_thread_cores[1] = {8,28};
    this->assembler_thread_cores[2] = {18,38};
    this->assembler_thread_cores[3] = {18,38};

    // I decided to pin all network threads to CPU1, since according to
    // the motherboard manual, all NIC's live on the same PCI-E bus as CPU1.
    //
    // I think it makes sense to avoid pinning network threads to specific
    // cores on the CPU, since they use minimal cycles, but scheduling latency
    // is important for minimizing packet drops.  I haven't really tested this
    // assumption though!

    this->network_thread_cores = cores_on_cpu[0];

    // We pin dedispersion threads to cores 0-7, on both CPU's.
    // (16 dedispersion threads total)

    for (int i = 0; i < 2; i++)
	for (int j = 0; j < 8; j++)
	    this->dedispersion_cores[8*i+j] = { 10*i+j, 10*i+j+20 };
}


void l1_server::_init_20cores_8beams()
{
    if (config.nstreams != 2)
	throw runtime_error("ch-frb-l1: in the \"production\" 8-beam case, we currently require 2 streams (this could be generalized pretty easily)");

    // The following assignments are very similar to _init_20cores_16beams(), so we omit comments.

    this->ncpus = 2;
    this->cores_on_cpu.resize(2);
    this->cores_on_cpu[0] = vconcat(vrange(0,10), vrange(20,30));
    this->cores_on_cpu[1] = vconcat(vrange(10,20), vrange(30,40));    
    this->output_thread_cores = {9, 29};
    this->assembler_thread_cores[0] = {8,28};
    this->assembler_thread_cores[1] = {18,38};
    this->network_thread_cores = cores_on_cpu[0];
    this->sleep_hack = config.tflag ? 5.0 : 30.0;

    // These assignments differ from _init_20cores_8beams().
    
    this->asynchronous_dedispersion = true;

    for (int i = 0; i < 2; i++)
	for (int j = 0; j < 4; j++)
	    this->dedispersion_cores[4*i+j] = { 10*i+2*j, 10*i+2*j+1, 10*i+j+20, 10*i+j+21 };
}


void l1_server::spawn_l1b_subprocesses()
{
    if (l1b_subprocesses.size() != 0)
	throw("ch-frb-l1 internal error: double call to spawn_l1b_subprocesses()");
    
    this->l1b_subprocesses.resize(config.nbeams);

    if (config.tflag)
	return;  // 

    if (config.l1b_executable_filename.size() == 0) {
	if (config.l1_verbosity >= 1)
	    cout << "ch-frb-l1: config parameter 'l1b_executable_filename' is an empty string, L1b processes will not be spawned\n";
	return;  // note that 'l1b_subprocesses' gets initialized to a vector of empty pointers
    }

    for (int ibeam = 0; ibeam < config.nbeams; ibeam++) {
	// L1b command line is: <l1_executable> <l1b_config> <beam_id>
	vector<string> l1b_command_line = {
	    config.l1b_executable_filename,
	    config.l1b_config_filename,
	    std::to_string(config.beam_ids[ibeam])
	};
	
	bonsai::trigger_pipe::initializer l1b_initializer;
	l1b_initializer.timeout = config.l1b_pipe_timeout;
	l1b_initializer.blocking = config.l1b_pipe_blocking;
	l1b_initializer.search_path = config.l1b_search_path;
	l1b_initializer.verbosity = config.l1b_pipe_io_debug ? 3: config.l1_verbosity;
	l1b_initializer.pipe_capacity = config.l1b_pipe_capacity;
	l1b_initializer.child_cores = dedispersion_cores[ibeam];   // pin L1B child process to same cores as L1A parent thread.
    
	// The trigger_pipe constructor will spawn the L1b child process.
	this->l1b_subprocesses[ibeam] = make_shared<bonsai::trigger_pipe> (l1b_command_line, l1b_initializer);
    }
}


void l1_server::start_logging()
{
    chlog("Opening chlog socket.");
    ch_frb_io::chime_log_open_socket();
    if (config.logger_address.size()) {
        chlog("Logging to " << config.logger_address);
        ch_frb_io::chime_log_add_server(config.logger_address);
    }
}


void l1_server::make_output_devices()
{
    if (output_devices.size() != 0)
	throw("ch-frb-l1 internal error: double call to make_output_devices()");

    int ndev = config.output_device_names.size();
    this->output_devices.resize(ndev);

    for (int idev = 0; idev < ndev; idev++) {
	ch_frb_io::output_device::initializer ini_params;
	ini_params.device_name = config.output_device_names[idev];
	ini_params.verbosity = config.write_chunk_debug ? 3 : config.l1_verbosity;
	ini_params.io_thread_allowed_cores = this->output_thread_cores;
	
	this->output_devices[idev] = ch_frb_io::output_device::make(ini_params);
    }
}


void l1_server::make_memory_slab_pools()
{
    if (memory_slab_pools.size() != 0)
	throw("ch-frb-l1 internal error: double call to make_memory_slab_pools()");
    
    int verbosity = config.memory_pool_debug ? 2 : 1;
    int memory_slabs_per_cpu = config.total_memory_slabs / ncpus;
    
    this->memory_slab_pools.resize(ncpus);
    
    for (int icpu = 0; icpu < ncpus; icpu++)
	memory_slab_pools[icpu] = make_shared<ch_frb_io::memory_slab_pool> (config.nbytes_per_memory_slab, memory_slabs_per_cpu, cores_on_cpu[icpu], verbosity);
}


void l1_server::make_input_streams()
{
    if (input_streams.size() != 0)
	throw("ch-frb-l1 internal error: double call to make_input_streams()");
    if (memory_slab_pools.size() != size_t(ncpus))
	throw("ch-frb-l1 internal error: make_input_streams() was called, without first calling make_memory_slab_pools()");
    if (output_devices.size() != config.output_device_names.size())
	throw("ch-frb-l1 internal error: make_input_streams() was called, without first calling make_output_devices()");
    
    int nstreams_per_cpu = xdiv(config.nstreams, ncpus);
    int nbeams_per_stream = xdiv(config.nbeams, config.nstreams);

    this->input_streams.resize(config.nstreams);

    for (int istream = 0; istream < config.nstreams; istream++) {
	auto beam_id0 = config.beam_ids.begin() + istream * nbeams_per_stream;
	auto beam_id1 = config.beam_ids.begin() + (istream+1) * nbeams_per_stream;
	auto memory_slab_pool = this->memory_slab_pools[istream / nstreams_per_cpu];
	
	ch_frb_io::intensity_network_stream::initializer ini_params;

	ini_params.ipaddr = config.ipaddr[istream];
	ini_params.udp_port = config.port[istream];
	ini_params.beam_ids = vector<int> (beam_id0, beam_id1);
	ini_params.nupfreq = xdiv(config.nfreq, ch_frb_io::constants::nfreq_coarse_tot);
        ini_params.nrfifreq = config.nrfifreq;
	ini_params.nt_per_packet = config.nt_per_packet;
	ini_params.fpga_counts_per_sample = config.fpga_counts_per_sample;
	ini_params.stream_id = istream + 1;   // +1 here since first NFS mount is /frb-archive-1, not /frb-archive-0
        ini_params.frame0_url = config.frame0_url;
        ini_params.frame0_timeout = config.frame0_timeout;
	ini_params.force_fast_kernels = !config.slow_kernels;
	ini_params.force_reference_kernels = config.slow_kernels;
	ini_params.deliberately_crash = config.deliberately_crash;
	ini_params.assembler_thread_cores = this->assembler_thread_cores[istream];
	ini_params.network_thread_cores = this->network_thread_cores;
	ini_params.unassembled_ringbuf_capacity = config.unassembled_ringbuf_capacity;
	ini_params.max_unassembled_packets_per_list = config.unassembled_npackets_per_list;
	ini_params.max_unassembled_nbytes_per_list = config.unassembled_nbytes_per_list;
	ini_params.assembled_ringbuf_capacity = config.assembled_ringbuf_nchunks;
	ini_params.telescoping_ringbuf_capacity = config.telescoping_ringbuf_nchunks;
	ini_params.memory_pool = memory_slab_pool;
	ini_params.output_devices = this->output_devices;
	ini_params.sleep_hack = this->sleep_hack;
        if (config.ignore_end_of_stream)
            ini_params.accept_end_of_stream_packets = false;

	// Setting the 'throw_exception_on_buffer_drop' flag means that an exception 
	// will be thrown if either:
	//
	//    1. the unassembled-packet ring buffer between the network and
	//       assembler threads is full (i.e. assembler thread is running slow)
	//
	//    2. the assembled_chunk ring buffer between the network and
	//       processing threads is full (i.e. processing thread is running slow)
	//
	// If we wanted, we could define separate flags for these two conditions.
	//
	// Note that in situation (2), the pipeline will crash anyway since
	// rf_pipelines doesn't contain code to handle gaps in the data.  This
	// is something that we'll fix soon, but it's nontrivial.
	//
	// We currently set the flag in the "normal" case, but leave it un-set
	// for the "toy" server (ch-frb-l1 -t).

	ini_params.throw_exception_on_buffer_drop = !config.tflag;

	input_streams[istream] = ch_frb_io::intensity_network_stream::make(ini_params);
	
	// This is the subset of 'stream_beam_ids' which is processed by stream 'istream'.
	vector<int> sf_beam_ids;
	for (int b: config.stream_beam_ids)
	    if (vcontains(ini_params.beam_ids, b))
		sf_beam_ids.push_back(b);

	// If config.stream_filename_pattern is an empty string, then stream_to_files() doesn't do anything.
        bool need_rfi = (config.nrfifreq > 0);
	input_streams[istream]->stream_to_files(config.stream_filename_pattern, sf_beam_ids, 0, need_rfi);   // (pattern, priority)
    }
}


void l1_server::make_rpc_servers()
{
    if (rpc_servers.size() || rpc_threads.size())
	throw("ch-frb-l1 internal error: double call to make_rpc_servers()");
    if (input_streams.size() != size_t(config.nstreams))
	throw("ch-frb-l1 internal error: make_rpc_servers() was called, without first calling make_input_streams()");

    this->rpc_servers.resize(config.nstreams);
    this->rpc_threads.resize(config.nstreams);

    this->injectors.resize(config.nbeams);

    for (int ibeam = 0; ibeam < config.nbeams; ibeam++)
        this->injectors[ibeam] = rf_pipelines::make_injector(ch_frb_io::constants::nt_per_assembled_chunk);

    for (int istream = 0; istream < config.nstreams; istream++) {
<<<<<<< HEAD
        // Make a copy of the vector of injectors for beams operated by this stream.
	int nbeams_per_stream = xdiv(config.nbeams, config.nstreams);
        vector<shared_ptr<rf_pipelines::injector> > inj(nbeams_per_stream);
        for (int i=0; i<nbeams_per_stream; i++)
            inj[i] = injectors[istream * nbeams_per_stream + i];

	rpc_servers[istream] = make_shared<L1RpcServer> (input_streams[istream], inj, config.rpc_address[istream], command_line);
=======
	rpc_servers[istream] = make_shared<L1RpcServer> (input_streams[istream], mask_stats_maps[istream], config.rpc_address[istream], command_line);
>>>>>>> 71578451
	rpc_threads[istream] = rpc_servers[istream]->start();
    }
}

void l1_server::make_prometheus_servers()
{
    if (prometheus_servers.size())
	throw("ch-frb-l1 internal error: double call to make_prometheus_servers()");
    if (input_streams.size() != size_t(config.nstreams))
	throw("ch-frb-l1 internal error: make_prometheus_servers() was called, without first calling make_input_streams()");
    this->prometheus_servers.resize(config.nstreams);
    for (int istream = 0; istream < config.nstreams; istream++) {
        prometheus_servers[istream] = start_prometheus_server(config.prometheus_address[istream], input_streams[istream], mask_stats_maps[istream]);
    }
}

void l1_server::make_mask_stats()
{
    for (int istream = 0; istream < config.nstreams; istream++) {
        mask_stats_maps.push_back(make_shared<mask_stats_map>());
    }
}

void l1_server::spawn_dedispersion_threads()
{
    if (dedispersion_threads.size())
	throw("ch-frb-l1 internal error: double call to spawn_dedispersion_threads()");
    if (input_streams.size() != size_t(config.nstreams))
	throw("ch-frb-l1 internal error: spawn_dedispersion_threads() was called, without first calling make_input_streams()");
    if (l1b_subprocesses.size() != size_t(config.nbeams))
	throw("ch-frb-l1 internal error: spawn_dedispersion_threads() was called, without first calling spawn_l1b_subprocesses()");
    if (injectors.size() != size_t(config.nbeams))
        throw("ch-frb-l1 internal error: spawn_dedispersion_threads() was called, without first calling make_rpc_servers()");

    this->dedispersion_threads.resize(config.nbeams);

    if (config.l1_verbosity >= 1)
	cout << "ch-frb-l1: spawning " << config.nbeams << " dedispersion thread(s)" << endl;

    for (int ibeam = 0; ibeam < config.nbeams; ibeam++) {
	int nbeams_per_stream = xdiv(config.nbeams, config.nstreams);
	int istream = ibeam / nbeams_per_stream;

	dedispersion_thread_context context;
	context.config = this->config;
	context.sp = this->input_streams[istream];
<<<<<<< HEAD
        context.injector_transform = this->injectors[ibeam];
=======
        context.ms_map = this->mask_stats_maps[istream];
>>>>>>> 71578451
	context.l1b_subprocess = this->l1b_subprocesses[ibeam];
	context.allowed_cores = this->dedispersion_cores[ibeam];
	context.asynchronous_dedispersion = this->asynchronous_dedispersion;
	context.ibeam = ibeam;

	if (config.l1_verbosity >= 2) {
	    cout << "ch-frb-l1: spawning dedispersion thread " << ibeam << ", beam_id=" << config.beam_ids[ibeam] 
		 << ", stream=" << context.sp->ini_params.ipaddr << ":" << context.sp->ini_params.udp_port
		 << ", allowed_cores=" << ch_frb_io::vstr(context.allowed_cores) 
		 << ", asynchronous_dedispersion=" << context.asynchronous_dedispersion << endl;
	}

	dedispersion_threads[ibeam] = std::thread(dedispersion_thread_main, context);
    }
}


void l1_server::join_all_threads()
{
    for (size_t ibeam = 0; ibeam < dedispersion_threads.size(); ibeam++)
	dedispersion_threads[ibeam].join();
    
    cout << "All dedispersion threads joined, waiting for pending write requests..." << endl;

    for (size_t idev = 0; idev < output_devices.size(); idev++) {
	output_devices[idev]->end_stream(true);   // wait=true
	output_devices[idev]->join_thread();
    }

    cout << "All write requests written, shutting down RPC servers..." << endl;

    for (size_t istream = 0; istream < rpc_servers.size(); istream++)
	rpc_servers[istream]->do_shutdown();
    for (size_t istream = 0; istream < rpc_threads.size(); istream++)
	rpc_threads[istream].join();

    for (size_t istream = 0; istream < prometheus_servers.size(); istream++)
        prometheus_servers[istream].reset();
}



// FIXME move equivalent functionality to ch_frb_io?
void l1_server::print_statistics()
{
    if (config.l1_verbosity <= 0)
	return;

    for (size_t istream = 0; istream < input_streams.size(); istream++) {
	cout << "stream " << istream << ": ipaddr=" << config.ipaddr[istream] << ", udp_port=" << config.port[istream] << endl;
 
	// vector<map<string,int>>
	auto statistics = input_streams[istream]->get_statistics();

	if (config.l1_verbosity <= 1) {
	    int count_packets_good = statistics[0]["count_packets_good"];
	    double assembler_thread_waiting_usec = statistics[0]["assembler_thread_waiting_usec"];
	    double assembler_thread_working_usec = statistics[0]["assembler_thread_working_usec"];
	    double assembler_thread_workfrac = assembler_thread_working_usec / (assembler_thread_waiting_usec + assembler_thread_working_usec);
	    
	    cout << "    count_packets_good: " << count_packets_good << endl;
	    cout << "    assembler_thread_workfrac: " << assembler_thread_workfrac << endl;
	    continue;
	}
	
	for (unsigned int irec = 0; irec < statistics.size(); irec++) {
	    cout << "    record " << irec  << endl;
	    const auto &s = statistics[irec];
	    
	    vector<string> keys;
	    for (const auto &kv: s)
		keys.push_back(kv.first);
	    
	    sort(keys.begin(), keys.end());
	    
	    for (const auto &k: keys) {
		auto kv = s.find(k);
		cout << "         " << k << " " << kv->second << endl;
	    }
	}
    }
}


// -------------------------------------------------------------------------------------------------

int main(int argc, char **argv)
{
    // for fetching frame0_ctime
    curl_global_init(CURL_GLOBAL_ALL);

    l1_server server(argc, argv);

    server.start_logging();
    server.spawn_l1b_subprocesses();
    server.make_output_devices();
    server.make_memory_slab_pools();
    server.make_input_streams();
    server.make_mask_stats();
    server.make_rpc_servers();
    server.make_prometheus_servers();
    server.spawn_dedispersion_threads();

    server.join_all_threads();
    server.print_statistics();

    curl_global_cleanup();
    return 0;
}<|MERGE_RESOLUTION|>--- conflicted
+++ resolved
@@ -867,15 +867,8 @@
 
     auto bonsai_transform = rf_pipelines::make_bonsai_dedisperser(dedisperser);
 
-<<<<<<< HEAD
-    //auto injector_transform = rf_pipelines::make_injector(ch_frb_io::constants::nt_per_assembled_chunk);
-=======
-    // cout << "RFI chain:" << endl;
-    // rf_pipelines::print_pipeline(rfi_chain);
-
     _init_mask_counters(rfi_chain, beam_id);
->>>>>>> 71578451
-    
+        
     auto pipeline = make_shared<rf_pipelines::pipeline> ();
     pipeline->add(stream);
     pipeline->add(injector_transform);
@@ -1346,17 +1339,12 @@
         this->injectors[ibeam] = rf_pipelines::make_injector(ch_frb_io::constants::nt_per_assembled_chunk);
 
     for (int istream = 0; istream < config.nstreams; istream++) {
-<<<<<<< HEAD
         // Make a copy of the vector of injectors for beams operated by this stream.
 	int nbeams_per_stream = xdiv(config.nbeams, config.nstreams);
         vector<shared_ptr<rf_pipelines::injector> > inj(nbeams_per_stream);
         for (int i=0; i<nbeams_per_stream; i++)
             inj[i] = injectors[istream * nbeams_per_stream + i];
-
-	rpc_servers[istream] = make_shared<L1RpcServer> (input_streams[istream], inj, config.rpc_address[istream], command_line);
-=======
-	rpc_servers[istream] = make_shared<L1RpcServer> (input_streams[istream], mask_stats_maps[istream], config.rpc_address[istream], command_line);
->>>>>>> 71578451
+        rpc_servers[istream] = make_shared<L1RpcServer> (input_streams[istream], inj, mask_stats_maps[istream], config.rpc_address[istream], command_line);
 	rpc_threads[istream] = rpc_servers[istream]->start();
     }
 }
@@ -1403,11 +1391,8 @@
 	dedispersion_thread_context context;
 	context.config = this->config;
 	context.sp = this->input_streams[istream];
-<<<<<<< HEAD
         context.injector_transform = this->injectors[ibeam];
-=======
         context.ms_map = this->mask_stats_maps[istream];
->>>>>>> 71578451
 	context.l1b_subprocess = this->l1b_subprocesses[ibeam];
 	context.allowed_cores = this->dedispersion_cores[ibeam];
 	context.asynchronous_dedispersion = this->asynchronous_dedispersion;
