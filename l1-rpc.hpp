--- conflicted
+++ resolved
@@ -9,12 +9,9 @@
 #include <condition_variable>
 #include <zmq.hpp>
 #include <ch_frb_io.hpp>
-<<<<<<< HEAD
 #include <rf_pipelines.hpp>
 #include <rpc.hpp>
-=======
 #include <mask_stats.hpp>
->>>>>>> 71578451
 
 const int default_port_l1_rpc = 5555;
 
@@ -40,11 +37,8 @@
     // Creates a new RPC server listening on the given port, and reading
     // from the ring buffers of the given stream.
     L1RpcServer(std::shared_ptr<ch_frb_io::intensity_network_stream> stream,
-<<<<<<< HEAD
                 std::vector<std::shared_ptr<rf_pipelines::injector> > injectors,
-=======
                 std::shared_ptr<const ch_frb_l1::mask_stats_map> maskstats,
->>>>>>> 71578451
                 const std::string &port = "",
                 const std::string &cmdline = "",
                 zmq::context_t* ctx = NULL);
@@ -122,13 +116,11 @@
     // the stream we are serving RPC requests for.
     std::shared_ptr<ch_frb_io::intensity_network_stream> _stream;
 
-<<<<<<< HEAD
     // the injector_transforms for the beams we are running.
     std::vector<std::shared_ptr<rf_pipelines::injector> > _injectors;
-=======
+
     // objects holding RFI mask statistics
     std::shared_ptr<const ch_frb_l1::mask_stats_map> _mask_stats;
->>>>>>> 71578451
 
     // server start time
     struct timeval _time0;
