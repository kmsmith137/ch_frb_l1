#ifndef L1_RPC_H_
#define L1_RPC_H_

#include <vector>
#include <deque>
#include <thread>
#include <map>
#include <mutex>
#include <condition_variable>
#include <zmq.hpp>
#include <ch_frb_io.hpp>
#include <rf_pipelines.hpp>
#include <rpc.hpp>
#include <mask_stats.hpp>
#include <slow_pulsar_writer_hash.hpp>

const int default_port_l1_rpc = 5555;

// implementation detail: a struct used to communicate between I/O threads and the RpcServer.
class l1_backend_queue;

class chunk_status_map {
public:
    void set(const std::string& filename, const std::string& status, const std::string& error_message);
    bool get(const std::string& filename, std::string& status, std::string& error_message);
protected:
    // result codes for write_chunk_request() calls:
    //  filename -> pair(status, error_message)
    std::map<std::string, std::pair<std::string, std::string> > _write_chunk_status;
    // (and the mutex for it)
    std::mutex _status_mutex;
};


// The main L1 RPC server object.
class L1RpcServer {
public:
    // Creates a new RPC server listening on the given port, and reading
    // from the ring buffers of the given stream.
    L1RpcServer(std::shared_ptr<ch_frb_io::intensity_network_stream> stream,
                std::vector<std::shared_ptr<rf_pipelines::intensity_injector> > injectors,
                std::shared_ptr<const ch_frb_l1::mask_stats_map> maskstats,
<<<<<<< HEAD
                std::shared_ptr<ch_frb_l1::slow_pulsar_writer_hash> sp_writer_hash,
=======
                std::shared_ptr<std::atomic<bool> > is_alive,
>>>>>>> 8caea44b
                std::vector<std::shared_ptr<const bonsai::dedisperser> > bonsais =
                std::vector<std::shared_ptr<const bonsai::dedisperser> >(),
                bool heavy = true,
                const std::string &port = "",
                const std::string &cmdline = "",
                std::vector<std::tuple<int, std::string, std::shared_ptr<const rf_pipelines::pipeline_object> > > monitors =
                std::vector<std::tuple<int, std::string, std::shared_ptr<const rf_pipelines::pipeline_object> > >(),
                const std::string &name = "",
                zmq::context_t* ctx = NULL
);
                
    ~L1RpcServer();

    // Main RPC service loop.  Does not return.
    void run();

    // Start the RPC service thread.
    std::thread start();

    // Returns True if an RPC shutdown() call has been received.
    bool is_shutdown();
    
    // equivalent to receiving a shutdown() RPC.
    void do_shutdown();

    // For testing: enqueue the given chunk for writing.
    void enqueue_write_request(std::shared_ptr<ch_frb_io::assembled_chunk>,
                               std::string filename,
                               int priority = 0);

    // Called when *possibly* first packet has been received.  Will
    // also be called when first packet has been received on the L1
    // server's *other* stream/port!
    void reset_beams();

    // Name
    const std::string _name;

protected:
    // responds to the given RPC request, either sending immediate
    // reply or queuing work for worker threads.
    int _handle_request(zmq::message_t& client, const zmq::message_t& request);

    int _handle_streaming_request(zmq::message_t& client, std::string funcname, uint32_t token,
                                  const char* req_data, std::size_t length, std::size_t& offset);
                                  
    int _handle_stream_status(zmq::message_t& client, std::string funcname, uint32_t token,
                              const char* req_data, std::size_t length, std::size_t& offset);

    int _handle_packet_rate(zmq::message_t& client, std::string funcname, uint32_t token,
                            const char* req_data, std::size_t length, std::size_t& offset);

    int _handle_packet_rate_history(zmq::message_t& client, std::string funcname, uint32_t token,
                                    const char* req_data, std::size_t length, std::size_t& offset);

    int _handle_get_statistics(zmq::message_t& client, std::string funcname, uint32_t token,
                               const char* req_data, std::size_t length, std::size_t& offset);

    int _handle_list_chunks(zmq::message_t& client, std::string funcname, uint32_t token,
                            const char* req_data, std::size_t length, std::size_t& offset);

    int _handle_write_chunks(zmq::message_t& client, std::string funcname, uint32_t token,
                             const char* req_data, std::size_t length, std::size_t& offset);

    int _handle_masked_freqs(zmq::message_t& client, std::string funcname, uint32_t token,
                             const char* req_data, std::size_t length, std::size_t& offset);

    int _handle_masked_freqs_2(zmq::message_t& client, std::string funcname, uint32_t token,
                             const char* req_data, std::size_t length, std::size_t& offset);

    int _handle_max_fpga(zmq::message_t& client, std::string funcname, uint32_t token,
                             const char* req_data, std::size_t length, std::size_t& offset);
    
    std::string _handle_inject(const char* req_data, size_t req_size, size_t req_offset);

    std::string _handle_fork(bool start, const char* req_data, size_t req_size, size_t req_offset);

    void _check_backend_queue();

    // retrieves assembled_chunks overlapping the given range of
    // FPGA-count values from the ring buffers for the given beam IDs.
    void _get_chunks(const std::vector<int> &beams,
                     uint64_t min_fpga, uint64_t max_fpga,
                     std::vector<std::shared_ptr<ch_frb_io::assembled_chunk> > &chunks);

    // Warning: *the messages will be zeroed out by this call*!!
    // ie 
    int _send_frontend_message(zmq::message_t& clientmsg,
                               zmq::message_t& tokenmsg,
                               zmq::message_t& contentmsg);

    // Warning: *the messages will be zeroed out by this call*!!
    int _send_frontend_message(zmq::message_t& clientmsg,
                               uint32_t token,
                               zmq::message_t& contentmsg);

    void _update_n_chunks_waiting(bool inc);

    std::shared_ptr<const bonsai::dedisperser> _get_bonsai_for_beam(int beam);
    std::shared_ptr<rf_pipelines::intensity_injector> _get_injector_for_beam(int beam);

private:
    // The command line that launched this L1 process
    std::string _command_line;

    // Are we doing heavy-weight RPCs?
    bool _heavy;

    // Watchdog
    std::shared_ptr<std::atomic<bool> > _is_alive;

    // ZeroMQ context
    zmq::context_t* _ctx;

    // true if we created _ctx and thus should delete it
    bool _created_ctx;

    // Client-facing socket
    zmq::socket_t _frontend;

    // The "backend queue" is used by the I/O threads, to send WriteChunk_Reply
    // objects back to the RpcServer, when write requests complete.
    std::shared_ptr<l1_backend_queue> _backend_queue;
    
    // Pool of I/O threads (one thread for each physical device), which accept 
    // write_chunk_requests from the RpcServer.
    ch_frb_io::output_device_pool _output_devices;

    // Port the client-facing socket is listening on.
    std::string _port;

    std::shared_ptr<chunk_status_map> _chunk_status;

    // How many chunks are we currently waiting for?
    int _n_chunks_writing;

    // Only protects _shutdown!
    std::mutex _q_mutex;

    // flag when we are shutting down.
    bool _shutdown;

    // the stream we are serving RPC requests for.
    std::shared_ptr<ch_frb_io::intensity_network_stream> _stream;

    // the injector_transforms for the beams we are running.
    std::vector<std::shared_ptr<rf_pipelines::intensity_injector> > _injectors;

    // objects holding RFI mask statistics
    std::shared_ptr<const ch_frb_l1::mask_stats_map> _mask_stats;

    // hash (beam id) -> (chime_slow_pulsar_writer object)
    std::shared_ptr<ch_frb_l1::slow_pulsar_writer_hash> _slow_pulsar_writer_hash;

    // Bonsai dedisperser objects (used for latency reporting)
    std::vector<std::shared_ptr<const bonsai::dedisperser> > _bonsais;

    std::map<int, std::shared_ptr<const bonsai::dedisperser> > _beam_to_bonsai;
    std::map<int, std::shared_ptr<rf_pipelines::intensity_injector> > _beam_to_injector;

    // Latency monitors
    std::vector<std::tuple<int, std::string, std::shared_ptr<const rf_pipelines::pipeline_object> > > _latencies;

    // server start time
    struct timeval _time0;
};


#endif<|MERGE_RESOLUTION|>--- conflicted
+++ resolved
@@ -40,11 +40,8 @@
     L1RpcServer(std::shared_ptr<ch_frb_io::intensity_network_stream> stream,
                 std::vector<std::shared_ptr<rf_pipelines::intensity_injector> > injectors,
                 std::shared_ptr<const ch_frb_l1::mask_stats_map> maskstats,
-<<<<<<< HEAD
                 std::shared_ptr<ch_frb_l1::slow_pulsar_writer_hash> sp_writer_hash,
-=======
                 std::shared_ptr<std::atomic<bool> > is_alive,
->>>>>>> 8caea44b
                 std::vector<std::shared_ptr<const bonsai::dedisperser> > bonsais =
                 std::vector<std::shared_ptr<const bonsai::dedisperser> >(),
                 bool heavy = true,
